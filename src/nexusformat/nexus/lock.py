--- conflicted
+++ resolved
@@ -37,12 +37,8 @@
         File descriptor of the opened lock file.
     """
 
-<<<<<<< HEAD
-    def __init__(self, filename, timeout=None, check_interval=1,
+    def __init__(self, filename, timeout=None, check_interval=1, expiry=28800,
                  directory=None):
-=======
-    def __init__(self, filename, timeout=60, check_interval=1, expiry=28800):
->>>>>>> 1641c692
         """Create a lock to prevent file access.
 
         This creates a lock, which can be later acquired and released. It
@@ -59,21 +55,18 @@
         check_interval : int, optional
             Number of seconds between attempts to acquire the lock,
             by default 1.
-<<<<<<< HEAD
-        directory : str, optional
-            Path to directory to contain lock file paths.
-=======
         expiry : int, optional
             Number of seconds after which a lock expires, by default 8*3600.
             Set to 0 or None to make the locks persist indefinitely.
->>>>>>> 1641c692
+        directory : str, optional
+            Path to directory to contain lock file paths.
         """
         self.filename = os.path.realpath(filename)
         if timeout is None:
             timeout = nxgetlock()
         self.timeout = timeout
         self.check_interval = check_interval
-<<<<<<< HEAD
+        self.expiry = expiry
         if directory is None:
             directory = nxgetlockdirectory()
         if directory:
@@ -84,9 +77,6 @@
                 directory, os.path.basename(self.filename+'.lock'))
         else:
             self.lock_file = self.filename+'.lock'
-=======
-        self.expiry = expiry
->>>>>>> 1641c692
         self.pid = os.getpid()
         self.addr = f"{self.pid}@{socket.gethostname}"
         self.fd = None
@@ -132,16 +122,10 @@
             try:
                 # Attempt to create the lockfile. If it already exists,
                 # then someone else has the lock and we need to wait
-<<<<<<< HEAD
-                self.fd = os.open(self.lock_file, os.O_CREAT |
-                                  os.O_EXCL | os.O_RDWR)
-                open(self.lock_file, 'w').write(self.addr)
-=======
                 self.fd = os.open(self.lock_file,
                                   os.O_CREAT | os.O_EXCL | os.O_RDWR)
                 open(self.lock_file, 'w').write(str(self.pid))
                 os.chmod(self.lock_file, 0o777)
->>>>>>> 1641c692
                 break
             except OSError as e:
                 # Only catch if the lockfile already exists
