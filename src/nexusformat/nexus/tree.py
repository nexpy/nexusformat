#!/usr/bin/env python
# -----------------------------------------------------------------------------
# Copyright (c) 2013-2022, NeXpy Development Team.
#
# Author: Paul Kienzle, Ray Osborn
#
# Distributed under the terms of the Modified BSD License.
#
# The full license is in the file COPYING, distributed with this software.
# -----------------------------------------------------------------------------

"""Module to read, write, analyze, manipulate, and visualize NeXus data.

This is designed to accomplish two goals:

    1. To provide convenient access to existing data contained in NeXus files.
    2. To enable new NeXus data to be created and manipulated interactively.

These goals are achieved by mapping hierarchical NeXus data structures directly
into Python objects, which represent NeXus groups, fields, or attributes.
Entries in a group are referenced as a dictionary containing other groups or
fields. The entire data hierarchy can be referenced at any time, whether the
NeXus data has been loaded from an existing NeXus file or created dynamically
within the Python session. This provides a natural scripting interface for the
creation, manipulation, and visualization of NeXus data.

Example 1: Loading a NeXus file
-------------------------------
The following commands loads NeXus data from a file, displays the contents as a
tree, and then accesses individual data items. Note that all the classes and
functions returned by the wildcard import in the example start with 'NX' or
'nx' so name clashes with other modules are unlikely.

    >>> from nexusformat.nexus import *
    >>> a=nxload('sns/data/ARCS_7326.nxs')
    >>> print a.tree
    root:NXroot
      @HDF5_Version = 1.8.2
      @NeXus_version = 4.2.1
      @file_name = ARCS_7326.nxs
      @file_time = 2010-05-05T01:59:25-05:00
      entry:NXentry
        data:NXdata
          data = float32(631x461x4x825)
            @axes = rotation_angle:tilt_angle:sample_angle:time_of_flight
            @signal = 1
          rotation_angle = float32(632)
            @units = degree
          sample_angle = [ 210.  215.  220.  225.  230.]
            @units = degree
          tilt_angle = float32(462)
            @units = degree
          time_of_flight = float32(826)
            @units = microsecond
        run_number = 7326
        sample:NXsample
          pulse_time = 2854.94747365
            @units = microsecond
    .
    .
    .
    >>> a['entry/run_number']
    NXfield(7326)

The tree returned from :func:`nxload()` has an entry for each group, field and
attribute.  You can traverse the hierarchy using the names of the groups.  For
example, tree['entry/instrument/detector/distance'] is an example of a field
containing the distance to each pixel in the detector. Entries can also be
referenced by NXclass name, such as ``tree.NXentry[0].instrument``. Since there
may be multiple entries of the same NeXus class, the ``NXclass`` attribute
returns a (possibly empty) list.

The :func:`nxload()` and :func:`nxsave()` functions are implemented using the
:class:`NXFile` class, a subclass of :class:`h5py.File`.

Example 2: Creating a NeXus file dynamically
--------------------------------------------
The second example shows how to create NeXus data dynamically and saves it to a
file. The data are first created as NumPy arrays

    >>> import numpy as np
    >>> x=y=np.linspace(0,2*np.pi,101)
    >>> X,Y=np.meshgrid(y,x)
    >>> z=np.sin(X)*np.sin(Y)

Then, a NeXus data group is created and the data inserted to produce a
NeXus-compliant structure that can be saved to a file

    >>> root=NXroot(NXentry())
    >>> print root.tree
    root:NXroot
      entry:NXentry
    >>> root.entry.data=NXdata(z,[x,y])

Note that in this example, we have used the alternative attribute form
for accessing objects in the hierarchical structure, *i.e.*,
`root.entry.data` instead of `root['entry/data']`. The attribute form is
faster to type interactively, but the dictionary form is safer for scripts
when there is a chance of clashes with class attributes or methods.

Additional metadata can be inserted before saving the data to a file.

    >>> root.entry.sample=NXsample()
    >>> root.entry.sample.temperature = 40.0
    >>> root.entry.sample.temperature.units = 'K'
    >>> root.save('example.nxs')

:class:`NXfield` objects have much of the functionality of NumPy arrays. They
may be used in simple arithmetic expressions with other NXfields, NumPy
arrays or scalar values and will be cast as ndarray objects if used as
arguments in NumPy modules.

    >>> x=nx.NXfield(np.linspace(0,10.0,11))
    >>> x
    NXfield([  0.   1.   2. ...,   8.   9.  10.])
    >>> x + 10
    NXfield([ 10.  11.  12. ...,  18.  19.  20.])
    >>> np.sin(x)
    array([ 0.        ,  0.84147098,  0.90929743, ...,  0.98935825,
        0.41211849, -0.54402111])

If the arithmetic operation is assigned to a NeXus group attribute, it will be
automatically cast as a valid :class:`NXfield` object with the type and shape
determined by the NumPy array type and shape.

    >>> entry.data.result = np.sin(x)
    >>> entry.data.result
    NXfield([ 0.          0.84147098  0.90929743 ...,  0.98935825  0.41211849
     -0.54402111])
    >>> entry.data.result.dtype, entry.data.result.shape
    (dtype('float64'), (11,))

Notes
-----
Properties of the entry in the tree are referenced by attributes that depend
on the object type, different nx attributes may be available.

Objects (:class:`NXobject`) have attributes shared by both groups and fields::
    * nxname   object name
    * nxclass  object class for groups, 'NXfield' for fields
    * nxgroup  group containing the entry, or None for the root
    * attrs    dictionary of NeXus attributes for the object

Fields (:class:`NXfield`) have attributes for accessing data:
    * shape    dimensions of data in the field
    * dtype    data type
    * nxdata   data in the field

Groups (:class:`NXgroup`) have attributes for accessing children::
    * entries  dictionary of entries within the group
    * component('nxclass')  return group entries of a particular class
    * dir()    print the list of entries in the group
    * tree     return the list of entries and subentries in the group
    * plot()   plot signal and axes for the group, if available

Linked fields or groups (:class:`NXlink`) have attributes for accessing the
link::
    * nxlink   reference to the linked field or group

NeXus attributes (:class:`NXattr`) have a type and a value only::
    * dtype    attribute type
    * nxdata   attribute data

There is a subclass of :class:`NXgroup` for each group class defined by the
NeXus standard, so it is possible to create an :class:`NXgroup` of NeXus
:class:`NXsample` directly using:

    >>> sample = NXsample()

The default group name will be the class name following the 'NX', so the above
group will have an nxname of 'sample'. However, this is overridden by the
attribute name when it is assigned as a group attribute, e.g.,

    >>> entry.sample1 = NXsample()
    >>> entry.sample1.nxname
    sample1

You can traverse the tree by component class instead of component name. Since
there may be multiple components of the same class in one group you will need
to specify which one to use.  For example::

    tree.NXentry[0].NXinstrument[0].NXdetector[0].distance

references the first detector of the first instrument of the first entry.
Unfortunately, there is no guarantee regarding the order of the entries, and it
may vary from call to call, so this is mainly useful in iterative searches.
"""
__all__ = ['NXFile', 'NXobject', 'NXfield', 'NXgroup', 'NXattr',
           'NXvirtualfield', 'NXlink', 'NXlinkfield', 'NXlinkgroup',
           'NeXusError',
           'nxgetcompression', 'nxsetcompression',
<<<<<<< HEAD
           'nxgetencoding', 'nxsetencoding', 'nxgetlock', 'nxsetlock',
           'nxgetlockdirectory', 'nxsetlockdirectory',
=======
           'nxgetencoding', 'nxsetencoding',
           'nxgetlock', 'nxsetlock', 'nxgetlockexpiry', 'nxsetlockexpiry',
>>>>>>> 1641c692
           'nxgetmaxsize', 'nxsetmaxsize', 'nxgetmemory', 'nxsetmemory',
           'nxgetrecursive', 'nxsetrecursive',
           'nxclasses', 'nxload', 'nxopen', 'nxsave', 'nxduplicate', 'nxdir',
           'nxconsolidate', 'nxdemo', 'nxversion']

import numbers
import os
import re
import sys
import warnings
from copy import copy, deepcopy
from pathlib import Path
from pathlib import PurePosixPath as PurePath

import h5py as h5
import numpy as np

from .. import __version__ as nxversion
from .lock import NXLock, NXLockException

warnings.simplefilter('ignore', category=FutureWarning)

NX_COMPRESSION = 'gzip'
NX_ENCODING = 'utf-8'
NX_LOCK = 0
<<<<<<< HEAD
NX_LOCKDIRECTORY = None
=======
NX_LOCKEXPIRY = 8 * 3600
>>>>>>> 1641c692
NX_MAXSIZE = 10000
NX_MEMORY = 2000  # Memory in MB
NX_RECURSIVE = False

string_dtype = h5.special_dtype(vlen=str)
np.set_printoptions(threshold=5, precision=6)

# List of defined base classes (later added to __all__)
nxclasses = [
    'NXroot', 'NXentry', 'NXsubentry', 'NXdata', 'NXmonitor', 'NXlog',
    'NXsample', 'NXinstrument', 'NXaperture', 'NXattenuator', 'NXbeam',
    'NXbeam_stop', 'NXbending_magnet', 'NXcapillary', 'NXcite', 'NXcollection',
    'NXcollimator', 'NXcrystal', 'NXdetector', 'NXdetector_group',
    'NXdetector_module', 'NXdisk_chopper', 'NXenvironment', 'NXevent_data',
    'NXfermi_chopper', 'NXfilter', 'NXflipper', 'NXgeometry', 'NXgrating',
    'NXgoniometer', 'NXguide', 'NXinsertion_device', 'NXmirror', 'NXmoderator',
    'NXmonochromator', 'NXnote', 'NXorientation', 'NXparameters', 'NXpinhole',
    'NXpolarizer', 'NXpositioner', 'NXprocess', 'NXreflections',
    'NXsample_component', 'NXsensor', 'NXshape', 'NXslit', 'NXsource',
    'NXtransformations', 'NXtranslation', 'NXuser', 'NXvelocity_selector',
    'NXxraylens']


def text(value):
    """Return a unicode string.

    Parameters
    ----------
    value : str or bytes
        String or byte array to be converted.

    Returns
    -------
    str
        Converted unicode string

    Notes
    -----
    If the argument is a byte array, the function will decode the array using
    the encoding specified by NX_ENCODING, which is initially set to the
    system's default encoding, usually 'utf-8'. If this generates a
    UnicodeDecodeError exception, an alternate encoding is tried. Null
    characters are removed from the return value.
    """
    if isinstance(value, np.ndarray) and value.shape == (1,):
        value = value[0]
    if isinstance(value, bytes):
        try:
            _text = value.decode(NX_ENCODING)
        except UnicodeDecodeError:
            if NX_ENCODING == 'utf-8':
                _text = value.decode('latin-1')
            else:
                _text = value.decode('utf-8')
    else:
        _text = str(value)
    return _text.replace('\x00', '').rstrip()


def is_text(value):
    """Return True if the value represents text.

    Parameters
    ----------
    value : str or bytes
        Value to be checked.

    Returns
    -------
    bool
        True if the value is a string or bytes array.
    """
    if isinstance(value, bytes) or isinstance(value, str):
        return True
    else:
        return False


def is_string_dtype(dtype):
    """Return True if the dtype corresponds to a string type.

    Parameters
    ----------
    dtype : np.dtype
        NumPy data type to be tested.

    Returns
    -------
    bool
        True if the dtype corresponds to a string type.
    """
    return dtype == string_dtype or dtype.kind == 'S' or dtype.kind == 'U'


def is_iterable(obj):
    """Return True if the object is a list or a tuple.

    Parameters
    ----------
    obj : list or tuple
        Object to be tested.

    Returns
    -------
    bool
        True if the object is a list or a tuple.
    """
    return isinstance(obj, list) or isinstance(obj, tuple)


def format_float(value, width=np.get_printoptions()['precision']):
    """Return a float value with the specified width.

    This function results in a more compact scientific notation where relevant.
    """
    text = "{:.{width}g}".format(value, width=width)
    return re.sub(r"e(-?)0*(\d+)", r"e\1\2", text.replace("e+", "e"))


def natural_sort(key):
    """Key to sort a list of strings containing numbers in natural order.

    This function is used to customize the sorting of lists of strings. For
    example, it ensures that 'label_10' follows 'label_9' after sorting.

    Parameters
    ----------
    key : str
        String in the list to be sorted.

    Returns
    -------
    list
        List of string components splitting embedded numbers as integers.
    """
    return [int(t) if t.isdigit() else t for t in re.split(r'(\d+)', key)]


class NeXusError(Exception):
    """NeXus Error"""
    pass


class NXFile(object):
    """Interface for input/output to NeXus files using h5py.

    Usage::

      file = NXFile(filename, ['r','rw','w'])
        - open the NeXus file
      root = file.readfile()
        - read the structure of the NeXus file.  This returns a NeXus tree.
      file.writefile(root)
        - write a NeXus tree to the file.

    Example
    -------

      nx = NXFile('REF_L_1346.nxs','r')
      root = nx.readfile()
      for entry in root.NXentry:
          process(entry)
      copy = NXFile('modified.nxs','w')
      copy.writefile(root)

    Note that the large datasets are not loaded immediately.  Instead, the
    when the data set is requested, the file is reopened, the data read, and
    the file closed again.
    """

    def __init__(self, name, mode='r', recursive=None, **kwargs):
        """Open an HDF5 file for reading and writing NeXus files.

        This creates a h5py File instance that is used for all subsequent
        input and output. Unlike h5py, where a closed file is no longer
        accessible, the NXFile instance is persistent, and can be used to
        with a context manager to ensure that all file operations are
        completed and the h5py File is released. A file locking mechanism
        is optionally available to prevent corruption of the file when
        being accessed by multiple processes.

        Parameters
        ----------
        name : str
            Name of the HDF5 file.
        mode : {'r', 'rw', 'r+', 'w', 'w-', 'a'}, optional
            Read/write mode of the HDF5 file, by default 'r'. These all have
            the same meaning as their h5py counterparts, apart from 'rw',
            which is equivelent to 'r+'. After creating and/or opening the
            file, the mode is set to 'r' or 'rw' for remaining operations.
        recursive : bool, optional
            If True, the file tree is loaded recursively, by default True.
            If False, only the entries in the root group are read. Other group
            entries will be read automatically when they are referenced.
        **kwargs
            Keyword arguments to be used when opening the h5py File object.
        """
        self.h5 = h5
        self.name = str(name)
        self._file = None
        self._filename = str(Path(name).resolve())
        self._filedir = str(Path(self._filename).parent)
        self._lock = NXLock(self._filename, timeout=NX_LOCK,
                            expiry=NX_LOCKEXPIRY)
        self._path = '/'
        self._root = None
        self._with_count = 0
        if recursive is None:
            self.recursive = NX_RECURSIVE
        else:
            self.recursive = recursive
        if mode is None:
            mode = 'r'
        if mode == 'w4' or mode == 'wx':
            raise NeXusError("Only HDF5 files supported")
        elif mode not in ['r', 'rw', 'r+', 'w', 'a', 'w-', 'x', 'w5']:
            raise NeXusError("Invalid file mode")
        elif not os.access(self._filedir, os.R_OK):
            raise NeXusError(f"'{self._filedir}/' is not accessible")
        elif (mode == 'w' or mode == 'w-' or mode == 'w5' or mode == 'a' or
              mode == 'x'):
            if mode == 'w5':
                mode = 'w'
            if Path(self._filename).exists():
                if mode == 'w-' or mode == 'x':
                    raise NeXusError(f"'{self._filename}' already exists")
                elif not os.access(self._filename, os.W_OK):
                    raise NeXusError(
                        f"Not permitted to write to '{self._filename}'")
            elif not os.access(self._filedir, os.W_OK):
                raise NeXusError(
                    f"Not permitted to create files in '{self._filedir}'")
            try:
                self._file = self.h5.File(self._filename, mode, **kwargs)
                self._file.close()
            except Exception:
                raise NeXusError(
                    f"'{self._filename}' cannot be opened by h5py")
            self._mode = 'rw'
        else:
            if mode == 'rw' or mode == 'r+':
                self._mode = 'rw'
                mode = 'r+'
            else:
                self._mode = 'r'
            if not Path(self._filename).exists():
                raise NeXusError(f"'{self._filename}' does not exist")
            elif not os.access(self._filename, os.R_OK):
                raise NeXusError(f"Not permitted to open '{self._filename}'")
            elif (self.mode != 'r' and not os.access(self._filename, os.W_OK)):
                raise NeXusError(
                    f"Not permitted to write to '{self._filename}'")
            elif (self._lock.timeout > 0 and
                  not os.access(self._filedir, os.W_OK)):
                raise NeXusError(
                  f"Not permitted to create a lock file in '{self._filedir}'")
            try:
                self.acquire_lock()
                self._file = self.h5.File(self._filename, mode, **kwargs)
                self._file.close()
                self.release_lock()
            except NeXusError as error:
                raise error
            except Exception as error:
                raise NeXusError(str(error))

    def __repr__(self):
        return (
          f'<NXFile "{Path(self._filename).name}" mode "{self._mode}">')

    def __getattr__(self, name):
        """Return an attribute of the h5py File if not defined by NXFile"""
        return getattr(self.file, name)

    def __getitem__(self, key):
        """Return an object from the NeXus file using its path."""
        return self.file.get(key)

    def __setitem__(self, key, value):
        """Set the value of an object defined by its path in the NeXus file."""
        self.file[key] = value

    def __delitem__(self, key):
        """ Delete an object from the file. """
        del self.file[key]

    def __contains__(self, key):
        """Implement 'k in d' test for entries in the file."""
        return self.file.__contains__(key)

    def __enter__(self):
        """Open and, optionally, lock a NeXus file for multiple operations.

        Returns
        -------
        NXFile
            Current NXFile instance.
        """
        if self._with_count == 0:
            self.open()
        self._with_count += 1
        return self

    def __exit__(self, *args):
        """Close the NeXus file and, if necessary, release the lock."""
        if self._with_count == 1:
            self.close()
        self._with_count -= 1

    def __del__(self):
        """Close the file, release any lock, and delete the NXFile instance."""
        self.close()
        self.release_lock()

    @property
    def root(self):
        """Return the root group of the NeXus file."""
        return self._root

    @property
    def mtime(self):
        """Return the modification time of the NeXus file."""
        return Path(self._filename).stat().st_mtime

    @property
    def lock(self):
        """Return the NXLock instance to be used in file locking.

        The global variable, `NX_LOCK`, defines the default timeout in
        seconds of attempts to acquire the lock. If it is set to 0, the
        NXFile object is not locked by default. The `lock` property can
        be set to turn on file locking, either by setting it to a new
        timeout value or by setting it to `True`, in which case a default
        timeout of 10 seconds is used.

        Notes
        -----
        The default value of `NX_LOCK` can be set using the `nxsetlock`
        function.

        Returns
        -------
        NXLock
            Instance of the file lock.
        """
        return self._lock

    @lock.setter
    def lock(self, value):
        if self._lock is None:
            self._lock = NXLock(self._filename, timeout=NX_LOCK,
                                expiry=NX_LOCKEXPIRY)
        if value is False or value is None or value == 0:
            self._lock.timeout = 0
        else:
            if value is True:
                if NX_LOCK:
                    timeout = NX_LOCK
                else:
                    timeout = 10
            else:
                timeout = value
            self._lock.timeout = timeout

    @property
    def locked(self):
        """Return True if a file lock is active in the current process."""
        return self._lock is not None and self._lock.locked

    @property
    def lock_file(self):
        """Return the name of the file used to establish the lock."""
        if self._lock is None:
<<<<<<< HEAD
            self._lock = NXLock(self._filename)
=======
            self._lock = NXLock(self._filename, timeout=NX_LOCK,
                                expiry=NX_LOCKEXPIRY)
>>>>>>> 1641c692
        return self._lock.lock_file

    def acquire_lock(self, timeout=None):
        """Acquire the file lock.

        This uses the NXLock instance returned by `self.lock`.

        Parameters
        ----------
        timeout : int, optional
            Timeout for attempts to acquire the lock, by default None.
        """
        if self.locked:
            return
        if self._lock is None:
            if timeout is not None:
                self.lock = timeout
            elif NX_LOCK:
                self.lock = NX_LOCK
            elif self.is_locked():
                self.lock = True
            if self._lock is None:
                return
        try:
            self._lock.acquire()
        except PermissionError:
            raise NeXusError("Denied permission to create the lock file")
        except NXLockException as error:
            raise NeXusError(str(error))

    def release_lock(self):
        """Release the lock acquired by the current process."""
        if self.locked:
            self._lock.release()

    def wait_lock(self, timeout=True):
        """Wait for a file lock created by an external process to be cleared.

        Parameters
        ----------
        timeout : bool or int, optional
            The value, in seconds, of the time to wait. If set to `True`, a
            default value of 10 seconds is used.
        """
        self.lock = timeout
        NXLock(self._filename, timeout=timeout).wait()

    def clear_lock(self, timeout=True):
        """Clear the file lock whether created by this or another process.

        Notes
        -----
        Since the use of this function implies that another process is
        accessing this file, file locking is turned on for future
        input/output. The `timeout` value applies to future access. The
        existing lock is cleared immediately.

        Parameters
        ----------
        timeout : bool or int, optional
            The value, in seconds, of the time to wait for future file locks.
            If set to `True`, a default value of 10 seconds is used.
        """
        if self.is_locked():
            self.lock = timeout
            self._lock.clear()

    def is_locked(self):
        """Return True if a lock file exists for this NeXus file."""
        return Path(self.lock_file).exists()

    def get(self, *args, **kwargs):
        """Return the value defined by the `h5py` object path."""
        return self.file.get(*args, **kwargs)

    @property
    def file(self):
        """The h5py File object, which is opened if necessary."""
        if not self.is_open():
            self.open()
        return self._file

    def open(self, **kwargs):
        """Open the NeXus file for input/output."""
        if not self.is_open():
            self.acquire_lock()
            if self._mode == 'rw':
                self._file = self.h5.File(self._filename, 'r+', **kwargs)
            else:
                self._file = self.h5.File(self._filename, self._mode, **kwargs)
            if self._root:
                self._root._mtime = self.mtime
            self.nxpath = '/'

    def close(self):
        """Close the NeXus file.

        Notes
        -----
        The file modification time of the root object is updated.
        """
        if self.is_open():
            self._file.close()
        self.release_lock()
        try:
            self._root._mtime = self.mtime
        except Exception:
            pass

    def is_open(self):
        """Return True if the file is open for input/output in h5py."""
        if self._file is not None:
            return True if self._file.id.valid else False
        else:
            return False

    def is_accessible(self):
        """Return True if a lock file exists for this NeXus file."""
        return Path(self.lock_file).exists()

    def readfile(self):
        """Read the NeXus file and return a tree of NeXus objects.

        The hierarchy is traversed using `nxpath` to record the current
        location within the file. It is initially set to the root object,
        *i.e.*, '/'.

        Notes
        -----
        This lazily loads all the file objects, *i.e.*, the values stored in
        large dataset arrays are not read until they are needed.
        """
        _mode = self._mode
        self._mode = 'r'
        self.nxpath = '/'
        root = self._readgroup('root')
        root._group = None
        root._file = self
        root._filename = self._filename
        root._mode = self._mode = _mode
        root._file_modified = False
        self._root = root
        return root

    def _readattrs(self):
        """Read an object's attributes

        Returns
        -------
        dict
            Dictionary of attribute values.
        """
        item = self.get(self.nxpath)
        if item is not None:
            attrs = {}
            for key in item.attrs:
                try:
                    attrs[key] = item.attrs[key]
                except Exception:
                    attrs[key] = None
            return attrs
        else:
            return {}

    def _readchildren(self):
        """Read the children of the group defined by the current path.

        Returns
        -------
        list of NXfield or NXgroup
            The objects contained within the current group.
        """
        children = {}
        items = self[self.nxpath].items()
        for name, value in items:
            self.nxpath = self.nxpath + '/' + name
            if isinstance(value, self.h5.Group):
                children[name] = self._readgroup(
                    name, recursive=self.recursive)
            elif isinstance(value, self.h5.Dataset):
                children[name] = self._readdata(name)
            else:
                _link = self._readlink(name)
                if _link:
                    children[name] = _link
            self.nxpath = self.nxparent
        return children

    def _readgroup(self, name, recursive=True):
        """Return the group at the current path.

        Parameters
        ----------
        name : str
            Name of the group.
        recursive : bool, optional
            If True, the group children will be loaded into the group
            dictionary, by default True.

        Returns
        -------
        NXgroup or NXlinkgroup
            Group or link defined by the current path.
        """
        attrs = self._readattrs()
        nxclass = self._getclass(attrs.pop('NX_class', 'NXgroup'))
        if nxclass == 'NXgroup' and self.nxpath == '/':
            nxclass = 'NXroot'
        _target, _filename, _abspath, _soft = self._getlink()
        if _target is not None:
            group = NXlinkgroup(nxclass=nxclass, name=name, target=_target,
                                file=_filename, abspath=_abspath, soft=_soft)
        else:
            group = NXgroup(nxclass=nxclass, name=name, attrs=attrs)
        if recursive:
            children = self._readchildren()
            group._entries = {}
            for child in children:
                group._entries[child] = children[child]
                children[child]._group = group
        group._changed = True
        return group

    def _readdata(self, name):
        """Read a dataset and return the NXfield or NXlink at the current path.

        Parameters
        ----------
        name : str
            Name of the field or link.

        Returns
        -------
        NXfield, NXvirtualfield, or NXlinkfield
            Field or link defined by the current path.
        """
        _target, _filename, _abspath, _soft = self._getlink()
        if _target is not None:
            return NXlinkfield(name=name, target=_target, file=_filename,
                               abspath=_abspath, soft=_soft)
        else:
            field = self.get(self.nxpath)
            # Read in the data if it's not too large
            if np.prod(field.shape) < 1000:  # i.e., less than 1k dims
                try:
                    value = self.readvalue(self.nxpath)
                except Exception:
                    value = None
            else:
                value = None
            attrs = self.attrs
            if 'NX_class' in attrs and text(attrs['NX_class']) == 'SDS':
                attrs.pop('NX_class')
            if field.is_virtual:
                sources = field.virtual_sources()
                target = sources[0].dset_name
                files = [s.file_name for s in sources]
                return NXvirtualfield(target, files, name=name, attrs=attrs,
                                      shape=field.shape[1:], dtype=field.dtype,
                                      create_vds=False)
            else:
                return NXfield(value=value, name=name, dtype=field.dtype,
                               shape=field.shape, attrs=attrs)

    def _readlink(self, name):
        """Read an object that is an undefined link at the current path.

        This is usually an external link to a non-existent file. It can also be
        a link to an external file that has not yet been resolved.

        Parameters
        ----------
        name : str
            Name of the object link.

        Returns
        -------
        NXlink
            Link defined by the current path.
        """
        _target, _filename, _abspath, _soft = self._getlink()
        if _target is not None:
            return NXlink(name=name, target=_target, file=_filename,
                          abspath=_abspath, soft=_soft)
        else:
            return None

    def _getclass(self, nxclass):
        """Return a valid NeXus class from the object attribute.

        This function converts the `NX_class` attribute of an object in the
        NeXus file and converts it to a valid string. If no attribute is
        found, the class is set to 'NXgroup'.

        Parameters
        ----------
        nxclass : str
            Attribute defining the object class.

        Returns
        -------
        str
            Valid NeXus class.
        """
        nxclass = text(nxclass)
        if nxclass is None:
            return 'NXgroup'
        else:
            return nxclass

    def _getlink(self):
        """Return the link target path and filename.

        Returns
        -------
        str, str, bool
            Link path, filename, and boolean that is True if an absolute file
            path is given.
        """
        _target, _filename, _abspath, _soft = None, None, False, False
        if self.nxpath != '/':
            _link = self.get(self.nxpath, getlink=True)
            if isinstance(_link, h5.ExternalLink):
                _target, _filename = _link.path, _link.filename
                _abspath = Path(_filename).is_absolute()
            elif isinstance(_link, h5.SoftLink):
                _target = _link.path
                _soft = True
            elif 'target' in self.attrs:
                _target = text(self.attrs['target'])
                if not _target.startswith('/'):
                    _target = '/' + _target
                if _target == self.nxpath:
                    _target = None
        return _target, _filename, _abspath, _soft

    def writefile(self, root):
        """Write the whole NeXus tree to the file.

        The file is assumed to start empty.

        Parameters
        ----------
        root : NXroot
            Root group of the NeXus tree.
        """
        links = []
        self.nxpath = ""
        for entry in root.values():
            links += self._writegroup(entry)
        self._writelinks(links)
        if len(root.attrs) > 0:
            self._writeattrs(root.attrs)
        root._filename = self._filename
        self._root = root
        self._rootattrs()

    def _writeattrs(self, attrs):
        """Write the attributes for the group or field with the current path.

        The attributes are stored as NXattr entries in an AttrDict dictionary.
        The attribute values are contained in the NXattr `nxdata` attribute.

        Parameters
        ----------
        attrs : AttrDict
            Dictionary of group or field attributes.
        """
        if self[self.nxpath] is not None:
            for name, value in attrs.items():
                if value.nxdata is not None:
                    self[self.nxpath].attrs[name] = value.nxdata

    def _writegroup(self, group):
        """Write a group and its children to the NeXus file.

        Internal NXlinks cannot be written until the linked group is created,
        so this routine returns the set of links that need to be written.
        Call writelinks on the list.

        Parameters
        ----------
        group : NXgroup
            NeXus group to be written.

        Returns
        -------
        list
            List of links.
        """
        if group.nxpath != '' and group.nxpath != '/':
            self.nxpath = self.nxpath + '/' + group.nxname
            if group.nxname not in self[self.nxparent]:
                if group._target is not None:
                    if group._filename is not None:
                        self.nxpath = self.nxparent
                        self._writeexternal(group)
                        self.nxpath = self.nxparent
                        return []
                else:
                    self[self.nxparent].create_group(group.nxname)
            if group.nxclass and group.nxclass != 'NXgroup':
                self[self.nxpath].attrs['NX_class'] = group.nxclass
        links = []
        self._writeattrs(group.attrs)
        if group._target is not None:
            links += [(self.nxpath, group._target, group._soft)]
        for child in group.values():
            if isinstance(child, NXlink):
                if child._filename is not None:
                    self._writeexternal(child)
                else:
                    links += [(self.nxpath+"/"+child.nxname, child._target,
                               child._soft)]
            elif isinstance(child, NXfield):
                links += self._writedata(child)
            else:
                links += self._writegroup(child)
        self.nxpath = self.nxparent
        return links

    def _writedata(self, data):
        """Write the field to the NeXus file.

        NXlinks cannot be written until the linked group is created, so
        this routine returns the set of links that need to be written.
        Call writelinks on the list.

        Parameters
        ----------
        data : NXfield
            NeXus field to be written to the file.

        Returns
        -------
        list
            List of links.
        """
        self.nxpath = self.nxpath + '/' + data.nxname
        # If the data is linked then
        if data._target is not None:
            if data._filename is not None:
                self._writeexternal(data)
                self.nxpath = self.nxparent
                return []
            else:
                path = self.nxpath
                self.nxpath = self.nxparent
                return [(path, data._target, data._soft)]
        if data._uncopied_data:
            if self.nxpath in self:
                del self[self.nxpath]
            _file, _path = data._uncopied_data
            if _file._filename != self._filename:
                with _file as f:
                    f.copy(_path, self[self.nxparent], name=self.nxpath)
            else:
                self.copy(_path, self[self.nxparent], name=self.nxpath)
            data._uncopied_data = None
        elif data._memfile:
            data._memfile.copy('data', self[self.nxparent], name=self.nxpath)
            data._memfile = None
        elif data.nxfile and data.nxfile.filename != self.filename:
            data.nxfile.copy(data.nxpath, self[self.nxparent])
        elif data.dtype is not None:
            if data.nxname not in self[self.nxparent]:
                self[self.nxparent].create_dataset(data.nxname,
                                                   shape=data.shape,
                                                   dtype=data.dtype,
                                                   **data._h5opts)
            try:
                if data._value is not None:
                    self[self.nxpath][()] = data._value
            except NeXusError:
                pass
        self._writeattrs(data.attrs)
        self.nxpath = self.nxparent
        return []

    def _writeexternal(self, item):
        """Create an external link.

        Notes
        -----
        The filename is converted to a path relative to the current NeXus
        file, unless `item._abspath` is set to True.

        Parameters
        ----------
        item : NXlinkgroup or NXlinkfield
            NeXus group or field containing the link target and filename.
        """
        self.nxpath = self.nxpath + '/' + item.nxname
        if item._abspath:
            filename = item.nxfilename
        elif Path(item._filename).is_absolute():
            filename = os.path.relpath(Path(item._filename),
                                       Path(self.filename).parent)
        else:
            filename = item._filename
        self[self.nxpath] = self.h5.ExternalLink(filename, item._target)
        self.nxpath = self.nxparent

    def _writelinks(self, links):
        """Creates links within the NeXus file.

        These are defined by the set of tuples returned by _writegroup and
        _writedata, which define the path to the link, the link target, and a
        boolean that determines whether the link is hard or soft.

        Parameters
        ----------
        links : list ot tuples
            List of tuples containing the link path, target, and type.
        """
        # link sources to targets
        for path, target, soft in links:
            if (path != target and path not in self['/']
                    and target in self['/']):
                if soft:
                    self[path] = h5.SoftLink(target)
                else:
                    if 'target' not in self[target].attrs:
                        self[target].attrs['target'] = target
                    self[path] = self[target]

    def readpath(self, path):
        """Read the object defined by the given path.

        Parameters
        ----------
        path : str
            Path to the NeXus object.

        Returns
        -------
        NXgroup or NXfield
            The group or field defined by the specified path.
        """
        self.nxpath = path
        return self.readitem()

    def readitem(self):
        """Read the object defined by the current path.

        Returns
        -------
        NXgroup or NXfield
            The group or field defined by the current path.
        """
        item = self.get(self.nxpath)

        if item is None:
            return None
        elif isinstance(item, self.h5.Group):
            return self._readgroup(self.nxname)
        else:
            return self._readdata(self.nxname)

    def readentries(self, group):
        """Return the group entries from the file.

        Parameters
        ----------
        group : NXgroup
            The group whose entries are to be loaded.

        Returns
        -------
        dict
            A dictionary of all the group entries.
        """
        self.nxpath = group.nxpath
        children = self._readchildren()
        _entries = {}
        for child in children:
            _entries[child] = children[child]
            _entries[child]._group = group
        return _entries

    def readvalues(self, attrs=None):
        """Read the values of the field at the current path.

        Notes
        -----
        The values are only read if the array size is less than 10000.

        Parameters
        ----------
        attrs : dict, optional
            Attribute of the field, by default None

        Returns
        -------
        tuple
            Value, shape, dtype, and attributes of the field
        """
        field = self.get(self.nxpath)
        if field is None:
            return None, None, None, {}
        shape, dtype = field.shape, field.dtype
        # Read in the data if it's not too large
        if np.prod(shape) < 1000:  # i.e., less than 1k dims
            try:
                value = self.readvalue(self.nxpath)
            except Exception:
                value = None
        else:
            value = None
        if attrs is None:
            attrs = self.attrs
            if 'NX_class' in attrs and text(attrs['NX_class']) == 'SDS':
                attrs.pop('NX_class')
        return value, shape, dtype, attrs

    def readvalue(self, path, idx=()):
        """Return the array stored in the NeXus file at the specified path.

        Parameters
        ----------
        path : str
            Path to the NeXus field.
        idx : tuple, optional
            Slice of field to be returned, by default the whole field.

        Returns
        -------
        array_like or str
            Array or string stored in the NeXus file at the current path.
        """
        field = self.get(path)
        if field is not None:
            return field[idx]
        return None

    def writevalue(self, path, value, idx=()):
        """Write a field value at the specified path in the file.

        Parameters
        ----------
        path : str
            Specified path
        value : NXfield or array-like
            Value to be written at the specified path.
        idx : tuple, optional
            Slice to be written, by default the whole field.
        """
        self[path][idx] = value

    def move(self, source, destination):
        """Move an object defined by its path to another location.

        This is an interface to the `h5py.Group` move function.

        Parameters
        ----------
        source : str
            Path to the object to be moved.
        destination : str
            Path of the new destination.
        """
        self.file.move(source, destination)

    def copy(self, source, destination, **kwargs):
        """Copy an object defined by its path to another location.

        This is an interface to the `h5py.Group` copy function. All the
        `h5py` keyword arguments can be used.

        Parameters
        ----------
        source : str
            Path to the object to be copied.
        destination : str
            Path of the new copy.
        """
        self.file.copy(source, destination, **kwargs)

    def copyfile(self, input_file, **kwargs):
        """Copy an entire NeXus file to another file.

        All the `h5py.Group.copy()` keyword arguments can be used.

        Parameters
        ----------
        input_file : NXFile
            NeXus file to be copied.
        """
        for entry in input_file['/']:
            input_file.copy(entry, self['/'], **kwargs)
        self._rootattrs()

    def _rootattrs(self):
        """Write root attributes to the NeXus file."""
        from datetime import datetime
        self.file.attrs['file_name'] = self.filename
        self.file.attrs['file_time'] = datetime.now().isoformat()
        self.file.attrs['HDF5_Version'] = self.h5.version.hdf5_version
        self.file.attrs['h5py_version'] = self.h5.version.version
        from .. import __version__
        self.file.attrs['nexusformat_version'] = __version__
        if self._root:
            self._root._setattrs(self.file.attrs)

    def update(self, item):
        """Update the specifed object in the NeXus file.

        Notes
        -----
        If the specified object is an NXobject, it is assumed to contain the
        path, file, and keyword arguments to be used to copy it to the
        specified item path, using the `h5py.Group` copy function.

        Parameters
        ----------
        item : NXgroup or NXfield or AttrDict
            Group, field or attributes to be updated in the NeXus file.
        """
        self.nxpath = item.nxpath
        if isinstance(item, AttrDict):
            self._writeattrs(item)
        else:
            self.nxpath = self.nxparent
            if isinstance(item, NXlink):
                if item._filename is None:
                    self._writelinks([(item.nxpath, item._target, item._soft)])
                else:
                    self._writeexternal(item)
            elif isinstance(item, NXfield):
                self._writedata(item)
            elif isinstance(item, NXgroup):
                links = self._writegroup(item)
                self._writelinks(links)
            elif isinstance(item, NXobject):
                if isinstance(item._copyfile, NXFile):
                    with item._copyfile as f:
                        self.copy(f[item._copypath], item.nxpath,
                                  **item._attrs)
                    item = self.readpath(item.nxpath)
                    if self.nxparent == '/':
                        group = self._root
                    else:
                        group = self._root[self.nxparent]
                    group.entries[item.nxname] = item
                    group[item.nxname]._group = group
            self.nxpath = item.nxpath

    def reload(self):
        """Reload the entire NeXus file.

        This may be necessary if another process has modified the file on disk.
        """
        self.nxpath = '/'
        self._root._entries = self._readchildren()
        for entry in self._root._entries:
            self._root._entries[entry]._group = self._root
        self._root._changed = True
        self._root._file_modified = False

    def rename(self, old_path, new_path):
        """Rename an object defined by its path to a new path.

        Parameters
        ----------
        old_path : str
            Old path to the NeXus object.
        new_path : str
            New path to the NeXus object.
        """
        if old_path != new_path:
            self.file['/'].move(old_path, new_path)

    @property
    def filename(self):
        """The file name on disk."""
        return self._filename

    @property
    def mode(self):
        """File mode of the NeXus file."""
        return self._mode

    @mode.setter
    def mode(self, mode):
        if mode == 'rw' or mode == 'r+':
            self._mode = 'rw'
        else:
            self._mode = 'r'

    @property
    def attrs(self):
        """Attributes of the object defined by the current path."""
        return self._readattrs()

    @property
    def nxpath(self):
        """Current path in the NeXus file."""
        return self._path.replace('//', '/')

    @nxpath.setter
    def nxpath(self, value):
        self._path = value.replace('//', '/')

    @property
    def nxparent(self):
        """Path to the parent of the current path."""
        return '/' + self.nxpath[:self.nxpath.rfind('/')].lstrip('/')

    @property
    def nxname(self):
        """Name of the object at the current path"""
        return self.nxpath[self.nxpath.rfind('/')+1:]


def _makeclass(cls, bases=None):
    """Create a new subclass of the NXgroup class.

    Parameters
    ----------
    bases : tuple of classes, optional
        Superclasses of the new class, by default :class:`NXgroup`.

    Returns
    -------
    type
        New subclass.
    """
    docstring = f"""
                {cls} group. This is a subclass of the NXgroup class.

                See the NXgroup documentation for more details.
                """
    if bases is None:
        bases = (NXgroup,)
    return type(str(cls), bases, {'_class': cls, '__doc__': docstring})


def _getclass(cls, link=False):
    """Return class based on the name or type.

    Parameters
    ----------
    link : bool, optional
        True if the class is also a :class:`NXlink` subclass, by default False.

    Returns
    -------
    type
        Class object.
    """
    if isinstance(cls, type):
        cls = cls.__name__
    if not cls.startswith('NX'):
        return type(object)
    elif cls in globals() and (not link or cls.startswith('NXlink')):
        return globals()[cls]
    if cls != 'NXlink' and cls.startswith('NXlink'):
        link = True
        cls = cls.replace('NXlink', 'NX')
    if link:
        if cls in globals():
            bases = (NXlinkgroup, globals()[cls])
            cls = cls.replace('NX', 'NXlink')
            globals()[cls] = _makeclass(cls, bases)
        else:
            raise NeXusError(f"'{cls}' is not a valid NeXus class")
    else:
        globals()[cls] = _makeclass(cls, (NXgroup,))
    return globals()[cls]


def _getvalue(value, dtype=None, shape=None):
    """Return the value of a field or attribute based on a Python value.

    If 'dtype' and/or 'shape' are specified as input arguments, the value is
    converted to the given dtype and/or reshaped to the given shape. Otherwise,
    the dtype and shape are determined from the value.

    If the value is a masked array, the returned value is only returned as a
    masked array if some of the elements are masked.

    Parameters
    ----------
    value
        Input Python value
    dtype : dtype or str, optional
        Required dtype of value, by default None
    shape : tuple, optional
        Required shape of value, by default None

    Returns
    -------
    tuple
        Value, dtype, and shape for creation of new field or attribute.
    """
    dtype, shape = _getdtype(dtype), _getshape(shape)
    if isinstance(value, NXfield) or isinstance(value, NXattr):
        value = value.nxvalue
    if value is None:
        return None, dtype, shape
    elif is_text(value):
        if shape is not None and shape != ():
            raise NeXusError("The value is incompatible with the shape")
        if dtype is not None:
            try:
                _dtype = _getdtype(dtype)
                if _dtype.kind == 'S':
                    value = np.array(text(value).encode('utf-8'), dtype=_dtype)
                else:
                    value = np.array(value, dtype=_dtype)
                return value.item(), value.dtype, ()
            except Exception:
                raise NeXusError("The value is incompatible with the dtype")
        else:
            _value = text(value)
            return _value, string_dtype, ()
    elif isinstance(value, np.ndarray):
        if isinstance(value, np.ma.MaskedArray):
            if value.count() < value.size:  # some values are masked
                _value = value
            else:
                _value = np.asarray(value)
        else:
            _value = np.asarray(value)  # convert subclasses of ndarray
    else:
        try:
            _value = [np.asarray(v) for v in value]
            if len(set([v.shape for v in _value])) > 1:
                raise NeXusError(
                    "Cannot assign an iterable with items of multiple shapes")
            _value = np.asarray(_value)
        except TypeError:
            _value = np.asarray(value)
        if _value.dtype.kind == 'S' or _value.dtype.kind == 'U':
            _value = _value.astype(string_dtype)
    if dtype is not None:
        if isinstance(value, bool) and dtype != bool:
            raise NeXusError(
                "Cannot assign a Boolean value to a non-Boolean field")
        elif isinstance(_value, np.ndarray):
            try:
                _value = _value.astype(dtype)
            except Exception:
                raise NeXusError("The value is incompatible with the dtype")
    if shape is not None and isinstance(_value, np.ndarray):
        try:
            _value = _value.reshape(shape)
        except ValueError:
            raise NeXusError("The value is incompatible with the shape")
    if _value.shape == () and not np.ma.is_masked(_value):
        return _value.item(), _value.dtype, _value.shape
    else:
        return _value, _value.dtype, _value.shape


def _getdtype(dtype):
    """Return a valid h5py dtype.

    This converts string dtypes to the special HDF5 dtype for variable length
    strings. Other values are checked against valid NumPy dtypes.

    Parameters
    ----------
    dtype : dtype
        Proposed datatype of an NXfield.

    Returns
    -------
    dtype
        Valid dtype for storing in an HDF5 file.
    """
    if dtype is None:
        return None
    elif is_text(dtype) and dtype == 'char':
        return string_dtype
    else:
        try:
            _dtype = np.dtype(dtype)
            if _dtype.kind == 'U':
                return string_dtype
            else:
                return _dtype
        except TypeError:
            raise NeXusError(f"Invalid data type: {dtype}")


def _getshape(shape, maxshape=False):
    """Return valid shape tuple.

    The returned shape tuple will contain integer values, unless maxshape is
    True, in which case, values of None are allowed.

    Parameters
    ----------
    shape : tuple of int
        Proposed new shape
    maxshape : bool, optional
        True if values of None are permitted in a shape element,
        by default False

    Returns
    -------
    tuple of int
        Valid shape tuple.
    """
    if shape is None:
        return None
    else:
        try:
            if not is_iterable(shape):
                shape = [shape]
            if maxshape:
                return tuple([None if i is None else int(i) for i in shape])
            elif None in shape:
                return None
            else:
                return tuple([int(i) for i in shape])
        except ValueError:
            raise NeXusError(f"Invalid shape: {shape}")


def _getmaxshape(maxshape, shape):
    """Return maximum shape if compatible with the specified shape.

    This raises a NeXusError if the length of the shapes do not match or if
    any of the elements in maxshape are smaller than the corresponding
    element in shape. If maxshape has a size of 1, an empty tuple is returned.

    Parameters
    ----------
    maxshape : tuple of int
        Proposed maximum shape of the array
    shape : tuple of int
        Current shape of the array

    Returns
    -------
    tuple of int
        Maximum shape
    """
    maxshape, shape = _getshape(maxshape, maxshape=True), _getshape(shape)
    if maxshape is None or shape is None:
        return None
    else:
        if maxshape == (1,) and shape == ():
            return ()
        elif len(maxshape) != len(shape):
            raise NeXusError(
              "Number of dimensions in maximum shape does not match the field")
        else:
            if _checkshape(shape, maxshape):
                return maxshape
            else:
                raise NeXusError(
                    "Maximum shape must be larger than the field shape")


def _checkshape(shape, maxshape):
    """Return True if the shape is consistent with the maximum allowed shape.

    Each element of shape must be less than or equal to the
    corresponding element of maxshape, unless the latter is set to None, in
    which case the value of the shape element is unlimited.

    Parameters
    ----------
    shape : tuple of int
        Shape to be checked.
    maxshape : tuple of int
        Maximum allowed shape

    Returns
    -------
    bool
        True if the shape is consistent.
    """
    for i, j in [(_i, _j) for _i, _j in zip(maxshape, shape)]:
        if i is not None and i < j:
            return False
    return True


def _getsize(shape):
    """Return the total size of the array with the specified shape.

    If the shape is None, a size of 1 is returned.

    Parameters
    ----------
    shape : tuple of int
        Shape of the array.

    Returns
    -------
    int
        Size of the array
    """
    if shape is None:
        return 1
    else:
        try:
            return np.prod(shape)
        except Exception:
            return 1


def _readaxes(axes):
    """Return a list of axis names stored in the 'axes' attribute.

    If the input argument is a string, the names are assumed to be separated
    by a delimiter, which can be white space, a comma, or a colon. If it is
    a list of strings, they are converted to Unicode strings.

    Parameters
    ----------
    axes : str or list of str
        Value of 'axes' attribute defining the plotting axes.

    Returns
    -------
    list of str
        Names of the axis fields.
    """
    if is_text(axes):
        return list(re.split(r'[,:; ]',
                    text(axes).strip('[]()').replace('][', ':')))
    else:
        return [text(axis) for axis in axes]


class AttrDict(dict):
    """A dictionary class used to assign and return values to NXattr instances.

    This is used to control the initialization of the NXattr objects and the
    return of their values. For example, attributes that contain string or byte
    arrays are returned as lists of (unicode) strings. Size-1 arrays are
    returned as scalars. The 'get' function can be used to return the original
    array. If the attribute are stored in a NeXus file with read/write access,
    their values are automatically updated.

    Parameters
    ----------
    parent : NXfield or NXgroup
        The field or group to which the attributes belong.
    attrs : dict
        A dictionary containing the first set of attributes.
    """

    _parent = None

    def __init__(self, parent=None, attrs=None):
        super().__init__()
        self._parent = parent
        if attrs is not None:
            self._setattrs(attrs)

    def _setattrs(self, attrs):
        for key, value in attrs.items():
            super().__setitem__(key, NXattr(value))

    def __getitem__(self, key):
        """Returns the value of the requested NXattr object."""
        return super().__getitem__(key).nxvalue

    def __setitem__(self, key, value):
        """Creates a new entry in the dictionary."""
        if value is None:
            return
        elif isinstance(self._parent, NXobject):
            if self._parent.nxfilemode == 'r':
                raise NeXusError("NeXus file opened as readonly")
            elif self._parent.is_linked():
                raise NeXusError("Cannot modify an item in a linked group")
        if isinstance(value, NXattr):
            super().__setitem__(text(key), value)
        else:
            super().__setitem__(text(key), NXattr(value))
        if isinstance(self._parent, NXobject):
            self._parent.set_changed()
            if self._parent.nxfilemode == 'rw':
                with self._parent.nxfile as f:
                    f.update(self)

    def __delitem__(self, key):
        """Deletes an entry from the dictionary."""
        if isinstance(self._parent, NXobject):
            if self._parent.nxfilemode == 'r':
                raise NeXusError("NeXus file opened as readonly")
            elif self._parent.is_linked():
                raise NeXusError("Cannot modify an item in a linked group")
        super().__delitem__(key)
        if isinstance(self._parent, NXobject):
            self._parent.set_changed()
            if self._parent.nxfilemode == 'rw':
                with self._parent.nxfile as f:
                    f.nxpath = self._parent.nxpath
                    del f[f.nxpath].attrs[key]

    @property
    def nxpath(self):
        """The path to the NeXus field or group containin the attributes."""
        return self._parent.nxpath


class NXattr(object):
    """Class for NeXus attributes of a NXfield or NXgroup object.

    Attributes
    ----------
    nxvalue : str, scalar, or array-like
        The value of the NeXus attribute modified as described below.
    nxdata : str, scalar, or array-like
        The unmodified value of the NeXus attribute.
    dtype : str
        The data type of the NeXus attribute value.
    shape : tuple
        The shape of the NeXus attribute value.

    Notes
    -----
    NeXus attributes are stored in the 'attrs' dictionary of the parent object,
    NXfield or NXgroup, but can often be referenced or assigned using the
    attribute name as if it were an object attribute.

    For example, after assigning the NXfield, the following three attribute
    assignments are all equivalent::

        >>> entry.sample.temperature = NXfield(40.0)
        >>> entry.sample.temperature.attrs['units'] = 'K'
        >>> entry.sample.temperature.units = NXattr('K')
        >>> entry.sample.temperature.units = 'K'

    The last version above is only allowed for NXfield attributes and is not
    allowed if the attribute has the same name as one of the following
    internally defined attributes, i.e.,

    ['entries', 'attrs', 'dtype','shape']

    or if the attribute name begins with 'nx' or '_'. It is only possible to
    reference attributes with one of the proscribed names using the 'attrs'
    dictionary.
    """

    def __init__(self, value=None, dtype=None, shape=None):
        if isinstance(value, NXattr) or isinstance(value, NXfield):
            value = value.nxdata
        elif isinstance(value, NXgroup):
            raise NeXusError("A data attribute cannot be a NXgroup")
        self._value, self._dtype, self._shape = _getvalue(value, dtype, shape)

    def __str__(self):
        return text(self.nxvalue)

    def __unicode__(self):
        return text(self.nxvalue)

    def __repr__(self):
        if (self.dtype is not None and
            (self.shape == () or self.shape == (1,)) and
            (self.dtype.type == np.string_ or self.dtype.type == np.str_ or
             self.dtype == string_dtype)):
            return f"NXattr('{self}')"
        else:
            return f"NXattr({self})"

    def __eq__(self, other):
        """Returns true if the values of the two attributes are the same."""
        if id(self) == id(other):
            return True
        elif isinstance(other, NXattr):
            return self.nxvalue == other.nxvalue
        else:
            return self.nxvalue == other

    def __hash__(self):
        return id(self)

    @property
    def nxvalue(self):
        """The attribute value for use in Python scripts.

        This is the value stored in the NeXus file, with the following
        exceptions.
            1) Size-1 arrays are returned as scalars.
            2) String or byte arrays are returns as a list of strings.

        Notes
        -----
        If unmodified values are required, use the 'nxdata' property.
        """
        if self._value is None:
            return ''
        elif (self.dtype is not None and
              (self.dtype.type == np.string_ or self.dtype.type == np.str_ or
               self.dtype == string_dtype)):
            if self.shape == ():
                return text(self._value)
            elif self.shape == (1,):
                return text(self._value[0])
            else:
                return [text(value) for value in self._value[()]]
        elif self.shape == (1,):
            return self._value.item()
        else:
            return self._value

    @property
    def nxdata(self):
        """The attribute value as stored in the NeXus file."""
        return self._value

    @property
    def dtype(self):
        """The attribute dtype"""
        return self._dtype

    @property
    def shape(self):
        """The attribute shape."""
        try:
            return tuple([int(i) for i in self._shape])
        except (TypeError, ValueError):
            return ()


_npattrs = list(filter(lambda x: not x.startswith('_'), np.ndarray.__dict__))


class NXobject(object):

    """Abstract base class for elements in NeXus files.

    The object has a subclass of NXfield, NXgroup, or one of the NXgroup
    subclasses. Child nodes should be accessible directly as object attributes.
    Constructors for NXobject objects are defined by either the NXfield or
    NXgroup classes.

    Attributes
    ----------
    nxclass : str
        The class of the NXobject. NXobjects can have class NXfield, NXgroup,
        or be one of the NXgroup subclasses.
    nxname : str
        The name of the NXobject. Since it is possible to reference the same
        Python object multiple times, this is not necessarily the same as the
        object name. However, if the object is part of a NeXus tree, this will
        be the attribute name within the tree.
    nxgroup : NXgroup
        The parent group containing this object within a NeXus tree. If the
        object is not part of any NeXus tree, it will be set to None.
    nxpath : str
        The path to this object with respect to the root of the NeXus tree. For
        NeXus data read from a file, this will be a group of class NXroot, but
        if the NeXus tree was defined interactively, it can be any valid
        NXgroup.
    nxroot : NXgroup
        The root object of the NeXus tree containing this object. For
        NeXus data read from a file, this will be a group of class
        NXroot, but if the NeXus tree was defined interactively, it can
        be any valid NXgroup.
    nxfile : NXFile
        The file handle of the root object of the NeXus tree containing
        this object.
    nxfilename : str
        The file name of NeXus object's tree file handle.
    attrs : dict
        A dictionary of the NeXus object's attributes.
    """

    _class = "unknown"
    _name = "unknown"
    _group = None
    _attrs = AttrDict()
    _file = None
    _filename = None
    _abspath = False
    _target = None
    _external = None
    _mode = None
    _value = None
    _copyfile = None
    _copypath = None
    _memfile = None
    _uncopied_data = None
    _changed = True
    _backup = None
    _file_modified = False
    _smoothing = None

    def __init__(self, *args, **kwargs):
        self._name = kwargs.pop("name", None)
        self._class = kwargs.pop("nxclass", NXobject)
        self._group = kwargs.pop("group", None)
        self._copyfile = kwargs.pop("nxfile", None)
        self._copypath = kwargs.pop("nxpath", None)
        self._attrs = kwargs

    def __getstate__(self):
        result = self.__dict__.copy()
        hidden_keys = [key for key in result if key.startswith('_')]
        needed_keys = ['_class', '_name', '_group', '_target',
                       '_entries', '_attrs', '_filename', '_mode',
                       '_dtype', '_shape', '_value', '_h5opts', '_changed']
        for key in hidden_keys:
            if key not in needed_keys:
                del result[key]
        return result

    def __setstate__(self, dict):
        self.__dict__ = dict

    def __str__(self):
        return self.nxname

    def __repr__(self):
        return f"NXobject('{self.nxname}')"

    def __bool__(self):
        """Return confirmation that the object exists."""
        return True

    def __contains__(self, key):
        return False

    def __lt__(self, other):
        """Define ordering of NeXus objects using their names."""
        if not isinstance(other, NXobject):
            return False
        else:
            return self.nxname < other.nxname

    def _setattrs(self, attrs):
        for k, v in attrs.items():
            self._attrs[k] = v

    def walk(self):
        if False:
            yield

    def _str_name(self, indent=0):
        return " " * indent + self.nxname

    def _str_attrs(self, indent=0):
        names = sorted(self.attrs)
        result = []
        for k in names:
            txt1 = " " * indent
            txt2 = "@" + k + " = "
            txt3 = text(self.attrs[k])
            if len(txt3) > 50:
                txt3 = txt3[:46] + '...'
            if is_text(self.attrs[k]):
                txt3 = "'" + txt3 + "'"
            else:
                txt3 = txt3
            txt = (txt1 + txt2 + txt3)
            try:
                txt = txt[:txt.index('\n')]+'...'
            except ValueError:
                pass
            result.append(txt)
        return "\n".join(result)

    def _str_tree(self, indent=0, attrs=False, recursive=False):
        result = [self._str_name(indent=indent)]
        if self.attrs and (attrs or indent == 0):
            result.append(self._str_attrs(indent=indent+2))
        return "\n".join(result)

    def _get_completion_list(self):
        """Return the attributes and methods for use in autocompletion."""
        return (dir(self) + [attr for attr in object.__dir__(self)
                             if not attr.startswith('_')])

    def dir(self, attrs=False, recursive=False):
        """Print the group directory.

        The directory is a list of NeXus objects within this group, either
        NeXus groups or NXfield data. If 'attrs' is True, NXfield attributes
        are displayed. If 'recursive' is True, the contents of child groups
        are also displayed.

        Parameters
        ----------
        attrs : bool, optional
            Display attributes in the directory if True, by default False.
        recursive : bool, optional
            Display the directory contents recursively if True, by default
            False.
        """
        print(self._str_tree(attrs=attrs, recursive=recursive))

    @property
    def tree(self):
        """Return the directory tree as a string.

        The tree contains all child objects of this object and their children.
        It invokes the 'dir' method with 'attrs' set to False and 'recursive'
        set to True.

        Returns
        -------
        str
            String containing the hierarchical structure of the tree.
        """
        return self._str_tree(attrs=True, recursive=True)

    @property
    def short_tree(self):
        """Return a shortened directory tree as a string.

        The tree contains all child objects of this object and their children.
        It invokes the 'dir' method with 'attrs' set to False and 'recursive'
        set to True.

        Returns
        -------
        str
            String containing the hierarchical structure of the tree.
        """
        return self._str_tree(attrs=False, recursive=1)

    def rename(self, name):
        """Rename the NeXus object.

        This changes the signal or axes attributes to use the new name if
        necessary.

        Parameters
        ----------
        name : str
            New name of the NeXus object.
        """
        name = text(name)
        old_name = self.nxname
        if name == old_name:
            return
        else:
            old_path = self.nxpath
        group = self.nxgroup
        if group is not None:
            signal = axis = False
            if group.nxfilemode == 'r':
                raise NeXusError("NeXus parent group is readonly")
            elif self is group.nxsignal:
                signal = True
            else:
                axes = group.nxaxes
                if axes is not None:
                    axis_names = [axis.nxname for axis in axes]
                    if self.nxname in axis_names:
                        axis = axis_names.index(self.nxname)
        elif self.nxfilemode == 'r':
            raise NeXusError("NeXus file opened as readonly")
        self._name = name
        if group is not None:
            new_path = group.nxpath + '/' + name
            if not isinstance(self, NXroot) and group.nxfilemode == 'rw':
                with group.nxfile as f:
                    f.rename(old_path, new_path)
            group.entries[name] = group.entries.pop(old_name)
            if signal:
                group.nxsignal = self
            elif axis is not False:
                axes[axis] = self
                group.nxaxes = axes
        self.set_changed()

    def save(self, filename=None, mode='w-', **kwargs):
        """Save the NeXus object to a data file.

        If the object is an NXroot group, this can be used to save the whole
        NeXus tree. If the tree was read from a file and the file was opened as
        read only, then a file name must be specified. Otherwise, the tree is
        saved to the original file.

        An error is raised if the object is an NXroot group from an external
        file that has been opened as readonly and no file name is specified.

        If the object is not an NXroot, group, a filename must be specified.
        The saved NeXus object is wrapped in an NXroot group (with name 'root')
        and an NXentry group (with name 'entry'), if necessary, in order to
        produce a valid NeXus file. Only the children of the object will be
        saved. This capability allows parts of a NeXus tree to be saved for
        later use, e.g., to store an NXsample group to be added to another
        file at a later time.

        Parameters
        ----------
        filename : str
            Name of the data file.
        mode : str, optional
            Mode for opening the file, by default 'w-'

        Returns
        -------
        NXroot
            Tree containing all the NeXus fields and groups saved to the file.

        Example
        -------
        >>> data = NXdata(sin(x), x)
        >>> data.save('file.nxs')
        >>> print data.nxroot.tree
        root:NXroot
          @HDF5_Version = 1.8.2
          @NeXus_version = 4.2.1
          @file_name = file.nxs
          @file_time = 2012-01-20T13:14:49-06:00
          entry:NXentry
            data:NXdata
              axis1 = float64(101)
              signal = float64(101)
                @axes = axis1
                @signal = 1
        >>> root['entry/data/axis1'].units = 'meV'
        >>> root.save()
        """
        if filename:
            if Path(filename).suffix not in ['.nxs', '.nx5', '.h5', '.hdf',
                                             '.hdf5', '.cxi']:
                filename = filename + '.nxs'
            if self.nxclass == 'NXroot':
                root = self
            elif self.nxclass == 'NXentry':
                root = NXroot(self)
            else:
                root = NXroot(NXentry(self))
            if mode != 'w':
                write_mode = 'w-'
            else:
                write_mode = 'w'
            with NXFile(filename, write_mode, **kwargs) as f:
                f.writefile(root)
                root = f._root
                root._file = f
            if mode == 'w' or mode == 'w-':
                root._mode = 'rw'
            else:
                root._mode = mode
            self.set_changed()
            return root
        else:
            raise NeXusError("No output file specified")

    def copy(self, name=None, **kwargs):
        """Returns information allowing the object to be copied.

        If no group is specified and the current group is saved to a file,
        a skeleton group is created with information to be used by a h5py copy.
        This is resolved when the skeleton group is assigned to a parent group.

        Parameters
        ----------
        name : str, optional
            Name of copied object if different from current object.
        **kwargs
            Keyword arguments to be transferred to the h5py copy function.
        Returns
        -------
        NXobject
            NeXus object containing information for subsequent copies.
        """
        if self.nxfilemode is None:
            raise NeXusError("Can only copy objects saved to a NeXus file.")
        if name is None:
            name = self.nxname
        return NXobject(name=name, nxclass=self.nxclass,
                        nxfile=self.nxfile, nxpath=self.nxfilepath,
                        **kwargs)

    def update(self):
        """Update the object values in its NeXus file if necessary."""
        if self.nxfilemode == 'rw':
            with self.nxfile as f:
                f.update(self)
        self.set_changed()

    @property
    def changed(self):
        """True if the object has been changed.

        This property is for use by external scripts that need to track
        which NeXus objects have been changed.
        """
        return self._changed

    def set_changed(self):
        """Set an object's change status to changed."""
        self._changed = True
        if self.nxgroup:
            self.nxgroup.set_changed()

    def set_unchanged(self, recursive=False):
        """Set an object's change status to unchanged."""
        if recursive:
            for node in self.walk():
                node._changed = False
        else:
            self._changed = False

    def _setclass(self, cls):
        """Change the object class.

        Parameters
        ----------
        cls : type
            New object class.
        """
        try:
            class_ = _getclass(cls)
            if issubclass(class_, NXobject):
                self.__class__ = class_
                self._class = self.__class__.__name__
                if (self._class.startswith('NXlink')
                        and self._class != 'NXlink'):
                    self._class = 'NX' + self._class[6:]
        except (TypeError, NameError):
            raise NeXusError("Invalid NeXus class")

    @property
    def nxclass(self):
        """NeXus object class."""
        return text(self._class)

    @nxclass.setter
    def nxclass(self, cls):
        self._setclass(cls)
        self.set_changed()

    @property
    def nxname(self):
        """NeXus object name."""
        return text(self._name)

    @nxname.setter
    def nxname(self, value):
        self.rename(value)

    @property
    def nxgroup(self):
        """Parent group of NeXus object."""
        return self._group

    @nxgroup.setter
    def nxgroup(self, value):
        if isinstance(value, NXgroup):
            self._group = value
        else:
            raise NeXusError("Value must be a valid NeXus group")

    @property
    def nxpath(self):
        """Path to the object in the NeXus tree."""
        group = self.nxgroup
        if self.nxclass == 'NXroot':
            return "/"
        elif group is None:
            return self.nxname
        elif isinstance(group, NXroot):
            return "/" + self.nxname
        else:
            return group.nxpath+"/"+self.nxname

    @property
    def nxroot(self):
        """NXroot object of the NeXus tree."""
        if self._group is None or isinstance(self, NXroot):
            return self
        elif isinstance(self._group, NXroot):
            return self._group
        else:
            return self._group.nxroot

    @property
    def nxentry(self):
        """Parent NXentry group of the NeXus object."""
        if self._group is None or isinstance(self, NXentry):
            return self
        elif isinstance(self._group, NXentry):
            return self._group
        else:
            return self._group.nxentry

    @property
    def nxfile(self):
        """NXFile storing the NeXus data."""
        if self._file:
            return self._file
        elif not self.is_external() and self.nxroot._file:
            return self.nxroot._file
        elif self.nxfilename:
            self._file = NXFile(self.nxfilename, self.nxfilemode)
            return self._file
        else:
            return None

    @property
    def nxfilename(self):
        """File name of the NeXus file containing the NeXus object.

        If the NeXus object is an external link, this is the filename
        containing the linked data.
        """
        if self._filename is not None:
            if Path(self._filename).is_absolute():
                return self._filename
            elif (self._group is not None and
                  self._group.nxfilename is not None):
                return str(Path(self._group.nxfilename).parent.joinpath(
                                self._filename))
            else:
                return str(Path(self._filename).resolve())
        elif self._group is not None:
            return self._group.nxfilename
        else:
            return None

    @property
    def nxfilepath(self):
        """File path containing the NeXus object.

        If the NeXus object is an external link, this is the path to the
        object in the external file.
        """
        if self.nxclass == 'NXroot':
            return "/"
        elif self.nxtarget:
            return self.nxtarget
        elif self.nxgroup is None:
            return ""
        elif isinstance(self.nxgroup, NXroot):
            return "/" + self.nxname
        elif isinstance(self.nxgroup, NXlink):
            group_path = self.nxgroup.nxtarget
        else:
            group_path = self.nxgroup.nxfilepath
        if group_path:
            return group_path+"/"+self.nxname
        else:
            return self.nxname

    @property
    def nxfullpath(self):
        """String containing the file name and path of the NeXus object."""
        return self.nxfilename+"['"+self.nxfilepath+"']"

    @property
    def nxfilemode(self):
        """Read/write mode of the NeXus file if saved to a file."""
        if self._mode is not None:
            return self._mode
        elif self._group is not None:
            return self._group.nxfilemode
        else:
            return None

    @property
    def nxtarget(self):
        """Target path of an NXlink."""
        return self._target

    @property
    def attrs(self):
        """Dictionary of object attributes."""
        if self._attrs is None:
            self._attrs = AttrDict()
        return self._attrs

    def is_plottable(self):
        """True if the NeXus object is plottable."""
        return False

    def is_modifiable(self):
        _mode = self.nxfilemode
        if _mode is None or _mode == 'rw' and not self.is_linked():
            return True
        else:
            return False

    def is_linked(self):
        """True if the NeXus object is embedded in a link."""
        if self._group is not None:
            if isinstance(self._group, NXlink):
                return True
            else:
                return self._group.is_linked()
        else:
            return False

    def is_external(self):
        """True if the NeXus object is an external link."""
        return (self.nxfilename is not None and
                self.nxfilename != self.nxroot.nxfilename)

    def file_exists(self):
        """True if the file containing the NeXus object exists."""
        if self.nxfilename is not None:
            return Path(self.nxfilename).exists()
        else:
            return True

    def path_exists(self):
        """True if the path to the NeXus object exists."""
        if self.is_external():
            if self.file_exists():
                try:
                    with self.nxfile as f:
                        return self.nxfilepath in f
                except Exception:
                    return False
            else:
                return False
        else:
            return True

    def exists(self):
        """True if the NeXus object file and path is accessible."""
        return self.file_exists() and self.path_exists()


class NXfield(NXobject):

    """NeXus field for containing scalars, arrays or strings with attributes.

    NXfields usually consist of arrays of numeric data with associated
    meta-data, the NeXus attributes. The exception is when they contain
    character strings. This makes them similar to NumPy arrays, and this
    module allows the use of NXfields in numerical operations in the same way
    as NumPy arrays. NXfields are technically not a sub-class of the ndarray
    class, but most NumPy operations work on NXfields, returning either
    another NXfield or, in some cases, an `ndarray` that can easily be
    converted to an NXfield.

    Parameters
    ----------
    value : int, float, array_like or string
        Numerical or string value of the NXfield, which is directly
        accessible as the NXfield attribute 'nxvalue'.
    name : str
        Name of the NXfield.
    dtype : np.dtype or str
        Data type of the NXfield value. Valid dtypes correspond to standard
        NumPy data types, using names defined by the NeXus API, *i.e.*,
        'float32' 'float64'
        'int8' 'int16' 'int32' 'int64'
        'uint8' 'uint16' 'uint32' 'uint64'
        'char'
        If the data type is not specified, it is determined automatically
        by the data type of the 'value'.
    shape : list of ints
        Shape of the NXfield data. This corresponds to the shape of the
        NumPy array. Scalars (numeric or string) are stored as zero-rank
        arrays, for which `shape=()`.
    group : NXgroup
        Parent group of NeXus field.
    attrs : dict
        Dictionary containing NXfield attributes.
    kwargs: dict
        Dictionary containing allowed `h5py.Dataset` keyword arguments,
        *i.e.*, 'chunks', 'compression', 'compression_opts', 'fillvalue',
        'fletcher32', 'maxshape', 'scaleoffset', and 'shuffle'.

    Attributes
    ----------
    nxclass : str
        The class of the NXobject.
    nxname : string
        The name of the NXfield. Since it is possible to reference the same
        Python object multiple times, this is not necessarily the same as the
        object name. However, if the field is part of a NeXus tree, this will
        be the attribute name within the tree.
    nxgroup : NXgroup
        The parent group containing this field within a NeXus tree. If the
        field is not part of any NeXus tree, it will be set to None.
    dtype : string or NumPy dtype
        The data type of the NXfield value. If the NXfield has been initialized
        but the data values have not been read in or defined, this is a string.
        Otherwise, it is set to the equivalent NumPy dtype.
    shape : list or tuple of ints
        The dimensions of the NXfield data. If the NXfield has been initialized
        but the data values have not been read in or defined, this is a list of
        ints. Otherwise, it is set to the equivalent NumPy shape, which is a
        tuple. Scalars (numeric or string) are stored as NumPy zero-rank
        arrays, for which shape=().
    attrs : dict
        A dictionary of all the NeXus attributes associated with the field.
        These are objects with class NXattr.
    nxdata : scalar, NumPy array or string
        The data value of the NXfield. This is normally initialized using the
        'value' parameter (see above). If the NeXus data is contained
        in a file and the size of the NXfield array is too large to be stored
        in memory, the value is not read in until this attribute is directly
        accessed. Even then, if there is insufficient memory, a value of None
        will be returned. In this case, the NXfield array should be read as a
        series of smaller slabs using 'get'.
    nxpath : string
        The path to this object with respect to the root of the NeXus tree. For
        NeXus data read from a file, this will be a group of class NXroot, but
        if the NeXus tree was defined interactively, it can be any valid
        NXgroup.
    nxroot : NXgroup
        The root object of the NeXus tree containing this object. For
        NeXus data read from a file, this will be a group of class NXroot, but
        if the NeXus tree was defined interactively, it can be any valid
        NXgroup.

    Notes
    -----
    NeXus attributes are stored in the `attrs` dictionary of the NXfield, but
    can usually be assigned or referenced as if they are Python attributes, as
    long as the attribute name is not the same as one of those listed above.
    This is to simplify typing in an interactive session and should not cause
    any problems because there is no name clash with attributes so far defined
    within the NeXus standard. When writing modules, it is recommended that the
    attributes always be referenced using the `attrs` dictionary if there is
    any doubt.

    1) Assigning a NeXus attribute

       In the example below, after assigning the NXfield, the following three
       NeXus attribute assignments are all equivalent:

        >>> entry['sample/temperature'] = NXfield(40.0)
        >>> entry['sample/temperature'].attrs['units'] = 'K'
        >>> entry['sample/temperature'].units = NXattr('K')
        >>> entry['sample/temperature'].units = 'K'

    2) Referencing a NeXus attribute

       If the name of the NeXus attribute is not the same as any of the Python
       attributes listed above, or one of the methods listed below, or any of
       the attributes defined for NumPy arrays, they can be referenced as if
       they were a Python attribute of the NXfield. However, it is only
       possible to reference attributes with one of the proscribed names using
       the `attrs` dictionary.

        >>> entry['sample/temperature'].tree = 10.0
        >>> entry['sample/temperature'].tree
        temperature = 40.0
          @tree = 10.0
          @units = K
        >>> entry['sample/temperature'].attrs['tree']
        NXattr(10.0)

    Examples
    --------
    The following examples show how fields can usually be treated like NumPy
    arrays.

        >>> x=NXfield((1.0,2.0,3.0,4.0))
        >>> print x+1
        [ 2.  3.  4.  5.]
        >>> print 2*x
        [ 2.  4.  6.  8.]
        >>> print x/2
        [ 0.5  1.   1.5  2. ]
        >>> print x**2
        [  1.   4.   9.  16.]
        >>> print x.reshape((2,2))
        [[ 1.  2.]
         [ 3.  4.]]
        >>> y=NXfield((0.5,1.5,2.5,3.5))
        >>> x+y
        NXfield(array([1.5, 3.5, 5.5, 7.5]))
        >>> x*y
        NXfield(array([ 0.5,  3. ,  7.5, 14. ]))
        >>> (x+y).shape
        (4,)
        >>> (x+y).dtype
        dtype('float64')

    All these operations return valid NXfield objects containing the same
    attributes as the first NXobject in the expression. The 'reshape' and
    'transpose' methods also return NXfield objects.

    It is possible to use the standard slice syntax.

        >>> x=NXfield(np.linspace(0,10,11))
        >>> x
        NXfield([  0.   1.   2. ...,   8.   9.  10.])
        >>> x[2:5]
        NXfield([ 2.  3.  4.])

    In addition, it is possible to use floating point numbers as the slice
    indices. If one of the indices is not integer, both indices are used to
    extract elements in the array with values between the two index values.

        >>> x=NXfield(np.linspace(0,100.,11))
        >>> x
        NXfield([   0.   10.   20. ...,   80.   90.  100.])
        >>> x[20.:50.]
        NXfield([ 20.  30.  40.  50.])

    The standard NumPy ndarray attributes and methods will also work with
    NXfields, but will return scalars or NumPy arrays.

        >>> x.size
        4
        >>> x.sum()
        10.0
        >>> x.max()
        4.0
        >>> x.mean()
        2.5
        >>> x.var()
        1.25
        >>> x.reshape((2,2)).sum(1)
        NXfield(array([3., 7.]))

    Finally, NXfields are cast as `ndarrays` for operations that require them.
    The returned value will be the same as for the equivalent ndarray
    operation, *e.g.*,

        >>> np.sin(x)
        NXfield(array([ 0.        ,  0.84147098,  0.90929743, ...,  0.98935825,
        0.41211849, -0.54402111]))
        >>> np.sqrt(x)
        NXfield(array([0.        , 1.        , 1.41421356, ..., 2.82842712, 3.,
        3.16227766]))

    """
    properties = ['mask', 'dtype', 'shape', 'chunks', 'compression',
                  'compression_opts', 'fillvalue', 'fletcher32', 'maxshape',
                  'scaleoffset', 'shuffle']

    def __init__(self, value=None, name='unknown', shape=None, dtype=None,
                 group=None, attrs=None, **kwargs):
        self._class = 'NXfield'
        self._name = name
        self._group = group
        self._value, self._dtype, self._shape = _getvalue(value, dtype, shape)
        _size = _getsize(self._shape)
        _h5opts = {}
        _h5opts['chunks'] = kwargs.pop('chunks',
                                       True if _size > NX_MAXSIZE else None)
        _h5opts['compression'] = kwargs.pop('compression',
                                            NX_COMPRESSION
                                            if _size > NX_MAXSIZE else None)
        _h5opts['compression_opts'] = kwargs.pop('compression_opts', None)
        _h5opts['fillvalue'] = kwargs.pop('fillvalue', None)
        _h5opts['fletcher32'] = kwargs.pop('fletcher32', None)
        _h5opts['maxshape'] = _getmaxshape(kwargs.pop('maxshape', None),
                                           self._shape)
        _h5opts['scaleoffset'] = kwargs.pop('scaleoffset', None)
        _h5opts['shuffle'] = kwargs.pop('shuffle',
                                        True if _size > NX_MAXSIZE else None)
        self._h5opts = dict((k, v) for (k, v) in _h5opts.items()
                            if v is not None)
        if attrs is None:
            attrs = {}
        attrs.update(kwargs)
        self._attrs = AttrDict(self, attrs=attrs)
        self._memfile = None
        self._uncopied_data = None
        self.set_changed()

    def __dir__(self):
        return sorted([c for c in dir(super()) if not c.startswith('_')]
                      + list(self.attrs), key=natural_sort)

    def __repr__(self):
        if self._value is not None:
            return f"NXfield({repr(self.nxvalue)})"
        else:
            return f"NXfield(shape={self.shape}, dtype={self.dtype})"

    def __str__(self):
        if self._value is not None:
            return text(self.nxvalue)
        return ""

    def __format__(self, format_spec):
        return format(self.nxvalue, format_spec)

    def __getattr__(self, name):
        """Return NumPy array attribute or NeXus attributes if not defined."""
        if name in _npattrs:
            return getattr(self.nxdata, name)
        elif name in self.attrs:
            return self.attrs[name]
        else:
            raise AttributeError("'"+name+"' not in "+self.nxpath)

    def __setattr__(self, name, value):
        """Add an attribute to the NXfield's attribute dictionary.

        Parameters
        ----------
        name : str
            Name of the field attribute.
        value : str or array-like
            Value to be assigned to the field attribute.

        Notes
        -----
        If the attribute name starts with 'nx' or '_', they are assigned as
        NXfield attributes without further conversions.
        """
        if (name.startswith('_') or name.startswith('nx') or
                name in self.properties):
            object.__setattr__(self, name, value)
        elif self.is_modifiable():
            self._attrs[name] = value
            self.set_changed()
        elif self.is_linked():
            raise NeXusError("Cannot modify an item in a linked group")
        else:
            raise NeXusError("NeXus file opened as readonly")

    def __delattr__(self, name):
        """Delete an attribute in the NXfield attributes dictionary."""
        if self.is_modifiable() and name in self.attrs:
            del self.attrs[name]
            self.set_changed()
        elif self.is_linked():
            raise NeXusError("Cannot modify an item in a linked group")
        else:
            raise NeXusError("NeXus file opened as readonly")

    def __getitem__(self, idx):
        """Return a slice from the NXfield.

        In most cases, the slice values are applied to the NXfield nxdata array
        and returned within an NXfield object with the same metadata. However,
        if the array is one-dimensional and the index start and stop values
        are real, the nxdata array is returned with values between those
        limits. This is to allow axis arrays to be limited by their actual
        value. This real-space slicing should only be used on monotonically
        increasing (or decreasing) one-dimensional arrays.

        Parameters
        ----------
        idx : slice
            Slice index or indices.

        Returns
        -------
        NXfield
            Field containing the slice values.
        """
        if is_real_slice(idx):
            idx = convert_index(idx, self)
        if self._value is None:
            if self._uncopied_data:
                result = self._get_uncopied_data(idx)
            elif self.nxfilemode:
                result = self._get_filedata(idx)
            elif self._memfile:
                result = self._get_memdata(idx)
                mask = self.mask
                if mask is not None:
                    if isinstance(mask, NXfield):
                        mask = mask[idx].nxdata
                    else:
                        mask = mask[idx]
                    if isinstance(result, np.ma.MaskedArray):
                        result = result.data
                    result = np.ma.array(result, mask=mask)
            elif self.fillvalue:
                result = np.asarray(np.empty(self.shape,
                                             dtype=self.dtype)[idx])
                result.fill(self.fillvalue)
            else:
                raise NeXusError(
                    "Data not available either in file or in memory")
            if self.mask is not None:
                result = np.ma.MaskedArray.__getitem__(result, ())
        elif self.mask is not None:
            result = np.ma.MaskedArray.__getitem__(self.nxdata, idx)
        else:
            result = np.asarray(self.nxdata[idx])
        return NXfield(result, name=self.nxname, attrs=self.safe_attrs)

    def __setitem__(self, idx, value):
        """Assign values to a NXfield slice.

        Parameters
        ----------
        idx : slice
            Slice to be modified.
        value
            Value to be added. The value must be compatible with the NXfield
            dtype and it must be possible to broadcast it to the shape of the
            specified slice.
        """
        if self.nxfilemode == 'r':
            raise NeXusError("NeXus file opened as readonly")
        elif self.is_linked():
            raise NeXusError("Cannot modify an item in a linked group")
        elif self.dtype is None:
            raise NeXusError("Set the field dtype before assignment")
        if is_real_slice(idx):
            idx = convert_index(idx, self)
        if value is np.ma.masked:
            self._mask_data(idx)
        else:
            if isinstance(value, bool) and self.dtype != bool:
                raise NeXusError(
                    "Cannot set a Boolean value to a non-Boolean data type")
            elif value is np.ma.nomask:
                value = False
            if isinstance(value, NXfield):
                value = value.nxdata
            if self._value is not None:
                self._value[idx] = value
            if self.nxfilemode == 'rw':
                self._put_filedata(value, idx)
            elif self._value is None:
                if self.size > NX_MAXSIZE:
                    self._put_memdata(value, idx)
                else:
                    self._value = np.empty(self.shape, self.dtype)
                    if self.fillvalue:
                        self._value.fill(self.fillvalue)
                    elif is_string_dtype(self.dtype):
                        self._value.fill(' ')
                    else:
                        self._value.fill(0)
                    self._value[idx] = value
        self.set_changed()

    def _str_name(self, indent=0):
        s = text(self).replace('\r\n', '\n')
        if self.dtype is not None:
            if is_string_dtype(self.dtype):
                if len(s) > 60:
                    s = s[:56] + '...'
                try:
                    s = s[:s.index('\n')]+'...'
                except ValueError:
                    pass
                if self.size == 1:
                    s = "'" + s + "'"
            elif len(self) > 3 or '\n' in s or s == "":
                if self.shape is None:
                    dims = ''
                else:
                    dims = 'x'.join([text(n) for n in self.shape])
                s = f"{self.dtype}({dims})"
        elif s == "":
            s = "None"
        try:
            return " " * indent + self.nxname + " = " + s
        except Exception:
            return " " * indent + self.nxname

    def _get_filedata(self, idx=()):
        """Return the specified slab from the NeXus file.

        Parameters
        ----------
        idx : slice, optional
            Slice indices, by default ().

        Returns
        -------
        array_like
            Array containing the slice values.
        """
        with self.nxfile as f:
            result = f.readvalue(self.nxfilepath, idx=idx)
            if 'mask' in self.attrs:
                try:
                    mask = self.nxgroup[self.attrs['mask']]
                    result = np.ma.array(result,
                                         mask=f.readvalue(mask.nxfilepath,
                                                          idx=idx))
                except KeyError:
                    pass
        return result

    def _put_filedata(self, value, idx=()):
        """Write the specified slice to the NeXus file.

        Parameters
        ----------
        value
            Slice values to be written.
        idx : slice, optional
            Slice indices, by default ().
        """
        with self.nxfile as f:
            if isinstance(value, np.ma.MaskedArray):
                if self.mask is None:
                    self._create_mask()
                f.writevalue(self.nxpath, value.data, idx=idx)
                f.writevalue(self.mask.nxpath, value.mask, idx=idx)
            else:
                f.writevalue(self.nxpath, value, idx=idx)

    def _get_memdata(self, idx=()):
        """Retrieve data from HDF5 core memory file.

        Parameters
        ----------
        idx : slice, optional
            Slice indices, by default ().

        Returns
        -------
        array_like
            Array containing the slice values.
        """
        result = self._memfile['data'][idx]
        if 'mask' in self._memfile:
            mask = self._memfile['mask'][idx]
            if mask.any():
                result = np.ma.array(result, mask=mask)
        return result

    def _put_memdata(self, value, idx=()):
        """Write the specified slice to HDF5 core memory file.

        Parameters
        ----------
        value
            Slice values to be written.
        idx : slice, optional
            Slice indices, by default ().
        """
        if self._memfile is None:
            self._create_memfile()
        if 'data' not in self._memfile:
            self._create_memdata()
        self._memfile['data'][idx] = value
        if isinstance(value, np.ma.MaskedArray):
            if 'mask' not in self._memfile:
                self._create_memmask()
            self._memfile['mask'][idx] = value.mask

    def _create_memfile(self):
        """Create an HDF5 core memory file to store the data."""
        import tempfile
        self._memfile = h5.File(tempfile.mkstemp(suffix='.nxs')[1], mode='r+',
                                driver='core', backing_store=False).file

    def _create_memdata(self):
        """Create an HDF5 core memory dataset to store the data."""
        if self._shape is not None and self._dtype is not None:
            if self._memfile is None:
                self._create_memfile()
            self._memfile.create_dataset('data', shape=self._shape,
                                         dtype=self._dtype, **self._h5opts)
        else:
            raise NeXusError(
                "Cannot allocate to field before setting shape and dtype")

    def _create_memmask(self):
        """Create an HDF5 core memory dataset to store the data mask."""
        if self._shape is not None:
            if self._memfile is None:
                self._create_memfile()
            self._memfile.create_dataset('mask', shape=self._shape,
                                         dtype=bool, **self._h5opts)
        else:
            raise NeXusError("Cannot allocate mask before setting shape")

    def _create_mask(self):
        """Create a data mask field if none exists."""
        if self.nxgroup is not None:
            if 'mask' in self.attrs:
                mask_name = self.attrs['mask']
                if mask_name in self.nxgroup:
                    return mask_name
            mask_name = f'{self.nxname}_mask'
            self.nxgroup[mask_name] = NXfield(shape=self._shape, dtype=bool,
                                              fillvalue=False)
            self.attrs['mask'] = mask_name
            return mask_name
        return None

    def _mask_data(self, idx=()):
        """Add a data mask covering the specified indices.

        Parameters
        ----------
        idx : slice, optional
            Slice indices, by default ().

        """
        mask_name = self._create_mask()
        if mask_name:
            self.nxgroup[mask_name][idx] = True
        elif self._memfile:
            if 'mask' not in self._memfile:
                self._create_memmask()
            self._memfile['mask'][idx] = True
        if self._value is not None:
            if not isinstance(self._value, np.ma.MaskedArray):
                self._value = np.ma.array(self._value)
            self._value[idx] = np.ma.masked

    def _get_uncopied_data(self, idx=None):
        """Retrieve copied data from a NeXus file.

        The HDF5 copy command is used to copy the data directly to a
        new file. If no file is opened, it is copied to a core
        memory file.

        Parameters
        ----------
        idx : slice, optional
            Slice indices, by default None.

        Returns
        -------
        array_like
            Array containing the copied values.
        """
        _file, _path = self._uncopied_data
        with _file as f:
            if idx:
                return f.readvalue(_path, idx=idx)
            else:
                if self.nxfilemode == 'rw':
                    f.copy(_path, self.nxpath)
                else:
                    self._create_memfile()
                    f.copy(_path, self._memfile, name='data')
                self._uncopied_data = None
                if (np.prod(self.shape) * np.dtype(self.dtype).itemsize
                        <= NX_MEMORY*1000*1000):
                    return f.readvalue(_path)
                else:
                    return None

    def __deepcopy__(self, memo={}):
        """Return a deep copy of the field and its attributes."""
        obj = self
        dpcpy = obj.__class__()
        memo[id(self)] = dpcpy
        dpcpy._name = copy(self.nxname)
        dpcpy._dtype = copy(obj.dtype)
        dpcpy._shape = copy(obj.shape)
        dpcpy._h5opts = copy(obj._h5opts)
        dpcpy._changed = True
        dpcpy._memfile = obj._memfile
        dpcpy._uncopied_data = obj._uncopied_data
        if obj._value is not None:
            dpcpy._value = copy(obj._value)
            dpcpy._memfile = dpcpy._uncopied_data = None
        elif obj.nxfilemode:
            dpcpy._uncopied_data = (obj.nxfile, obj.nxpath)
        for k, v in obj.attrs.items():
            dpcpy.attrs[k] = copy(v)
        if 'target' in dpcpy.attrs:
            del dpcpy.attrs['target']
        dpcpy._group = None
        return dpcpy

    def __iter__(self):
        """Implement key iteration."""
        try:
            return self.nxvalue.__iter__()
        except AttributeError:
            return self

    def __next__(self):
        """Implements key iteration."""
        try:
            return self.nxvalue.__next__()
        except AttributeError:
            raise StopIteration

    def __contains__(self, key):
        """Implement 'k in d' test using the NXfield `nxvalue`."""
        return self.nxvalue.__contains__(key)

    def __len__(self):
        """Return the length of the NXfield data."""
        if is_string_dtype(self.dtype):
            return len(self.nxvalue)
        elif self.shape == ():
            return 1
        else:
            return self.shape[0]

    def any(self):
        """Return False if all values are 0 or False, True otherwise."""
        try:
            return np.any(self.nxvalue)
        except TypeError:
            raise NeXusError("Invalid field type for numeric comparisons")

    def all(self):
        """Return False if any values are 0 or False, True otherwise."""
        try:
            return np.all(self.nxvalue)
        except TypeError:
            raise NeXusError("Invalid field type for numeric comparisons")

    def index(self, value, max=False):
        """Return the index of a value in a one-dimensional NXfield.

        The index is less than (greater than) or equal to the given value for
        a monotonically increasing (decreasing) array.

        Parameters
        ----------
        value : int or float
            Value to be indexed.
        max : bool, optional
            True if the index is greater than (less than) or equal to the
            value for a monotonically increasing (decreasing) array,
            by default False.

        Returns
        -------
        int
            Index of value.

        Examples
        --------

        >>> field
        NXfield([ 0.   0.1  0.2 ...,  0.8  0.9  1. ])
        >>> field.index(0.1)
        1
        >>> field.index(0.11)
        1
        >>> field.index(0.11, max=True)
        2
        >>> reverse_field
        NXfield([ 1.   0.9  0.8 ...,  0.2  0.1  0. ])
        >>> reverse_field.index(0.89)
        1
        >>> reverse_field.index(0.89, max=True)
        2

        The value is considered to be equal to an NXfield element's value if it
        differs by less than 1% of the step size to the neighboring element.
        """
        if self.ndim != 1:
            raise NeXusError(
                "NXfield must be one-dimensional to use the index function")
        if self.nxdata[-1] < self.nxdata[0]:
            flipped = True
        else:
            flipped = False
        if max:
            if flipped:
                idx = np.max(len(self.nxdata) -
                             len(self.nxdata[self.nxdata < value])-1, 0)
            else:
                idx = np.max(len(self.nxdata) -
                             len(self.nxdata[self.nxdata > value])-1, 0)
            try:
                diff = value - self.nxdata[idx]
                step = self.nxdata[idx+1] - self.nxdata[idx]
                if abs(diff/step) > 0.01:
                    idx = idx + 1
            except IndexError:
                pass
        else:
            if flipped:
                idx = len(self.nxdata[self.nxdata > value])
            else:
                idx = len(self.nxdata[self.nxdata < value])
            try:
                diff = value - self.nxdata[idx-1]
                step = self.nxdata[idx] - self.nxdata[idx-1]
                if abs(diff/step) < 0.99:
                    idx = idx - 1
            except IndexError:
                pass
        return int(np.clip(idx, 0, len(self.nxdata)-1))

    def __array__(self):
        """Cast the NXfield as a NumPy array."""
        return np.asarray(self.nxdata)

    def __array_wrap__(self, value):
        """Transform the array resulting from a ufunc to an NXfield."""
        return NXfield(value, name=self.nxname)

    def __int__(self):
        """Cast a scalar field as an integer."""
        return int(self.nxvalue)

    def __float__(self):
        """Cast a scalar field as floating point number."""
        return float(self.nxvalue)

    def __complex__(self):
        """Cast a scalar field as a complex number."""
        return complex(self.nxvalue)

    def __neg__(self):
        """Return the negative value of a scalar field."""
        return -self.nxvalue

    def __abs__(self):
        """Return the absolute value of a scalar field."""
        return abs(self.nxvalue)

    def __eq__(self, other):
        """Return true if the values of another NXfield are the same."""
        if id(self) == id(other):
            return True
        elif isinstance(other, NXfield):
            if (isinstance(self.nxvalue, np.ndarray) and
                    isinstance(other.nxvalue, np.ndarray)):
                try:
                    return np.array_equal(self, other)
                except ValueError:
                    return False
            else:
                return self.nxvalue == other.nxvalue
        else:
            return self.nxvalue == other

    def __ne__(self, other):
        """Return true if the values of another NXfield are not the same."""
        if isinstance(other, NXfield):
            if (isinstance(self.nxvalue, np.ndarray) and
                    isinstance(other.nxvalue, np.ndarray)):
                try:
                    return not np.array_equal(self, other)
                except ValueError:
                    return True
            else:
                return self.nxvalue != other.nxvalue
        else:
            return self.nxvalue != other

    def __lt__(self, other):
        """Return true if self.nxvalue < other[.nxvalue]."""
        if isinstance(other, NXfield):
            return self.nxvalue < other.nxvalue
        else:
            return self.nxvalue < other

    def __le__(self, other):
        """Return true if self.nxvalue <= other[.nxvalue]."""
        if isinstance(other, NXfield):
            return self.nxvalue <= other.nxvalue
        else:
            return self.nxvalue <= other

    def __gt__(self, other):
        """Return true if self.nxvalue > other[.nxvalue]."""
        if isinstance(other, NXfield):
            return self.nxvalue > other.nxvalue
        else:
            return self.nxvalue > other

    def __ge__(self, other):
        """Return true if self.nxvalue >= other[.nxvalue]."""
        if isinstance(other, NXfield):
            return self.nxvalue >= other.nxvalue
        else:
            return self.nxvalue >= other

    def __add__(self, other):
        """Return the sum of the NXfield and another NXfield or number."""
        if isinstance(other, NXfield):
            return NXfield(value=self.nxdata+other.nxdata, name=self.nxname,
                           attrs=self.safe_attrs)
        else:
            return NXfield(value=self.nxdata+other, name=self.nxname,
                           attrs=self.safe_attrs)

    def __radd__(self, other):
        """Return the sum of the NXfield and a NXfield or number.

        This variant makes __add__ commutative.
        """
        return self.__add__(other)

    def __sub__(self, other):
        """Return the NXfield subtracting a NXfield or number."""
        if isinstance(other, NXfield):
            return NXfield(value=self.nxdata-other.nxdata, name=self.nxname,
                           attrs=self.safe_attrs)
        else:
            return NXfield(value=self.nxdata-other, name=self.nxname,
                           attrs=self.safe_attrs)

    def __rsub__(self, other):
        """Returns the NXfield after subtracting a NXfield or number."""
        if isinstance(other, NXfield):
            return NXfield(value=other.nxdata-self.nxdata, name=self.nxname,
                           attrs=self.safe_attrs)
        else:
            return NXfield(value=other-self.nxdata, name=self.nxname,
                           attrs=self.safe_attrs)

    def __mul__(self, other):
        """Return the product of the NXfield and another NXfield or number."""
        if isinstance(other, NXfield):
            return NXfield(value=self.nxdata*other.nxdata, name=self.nxname,
                           attrs=self.safe_attrs)
        else:
            return NXfield(value=self.nxdata*other, name=self.nxname,
                           attrs=self.safe_attrs)

    def __rmul__(self, other):
        """Return the product of the NXfield and another NXfield or number.

        This variant makes __mul__ commutative.
        """
        return self.__mul__(other)

    def __truediv__(self, other):
        """Returns the NXfield divided by another NXfield or number."""
        if isinstance(other, NXfield):
            return NXfield(value=self.nxdata/other.nxdata, name=self.nxname,
                           attrs=self.safe_attrs)
        else:
            return NXfield(value=self.nxdata/other, name=self.nxname,
                           attrs=self.safe_attrs)

    def __rtruediv__(self, other):
        """Return the inverse of the NXfield divided by a NXfield or number."""
        if isinstance(other, NXfield):
            return NXfield(value=other.nxdata/self.nxdata, name=self.nxname,
                           attrs=self.safe_attrs)
        else:
            return NXfield(value=other/self.nxdata, name=self.nxname,
                           attrs=self.safe_attrs)

    def __pow__(self, power):
        """Return the NXfield raised to the specified power."""
        return NXfield(value=pow(self.nxdata, power), name=self.nxname,
                       attrs=self.safe_attrs)

    def min(self, axis=None):
        """Return the minimum value of the array ignoring NaNs."""
        return np.nanmin(self.nxdata[self.nxdata > -np.inf], axis)

    def max(self, axis=None):
        """Return the maximum value of the array ignoring NaNs."""
        return np.nanmax(self.nxdata[self.nxdata < np.inf], axis)

    def sum(self, axis=None):
        """Return the sum of NXfield values.

        Parameters
        ----------
        axis : int or tuple of ints, optional
            Axis or axes to be summed over, by default all axes.

        Returns
        -------
        NXfield
            Summed values.
        """
        return NXfield(np.sum(self.nxdata, axis), name=self.nxname,
                       attrs=self.safe_attrs)

    def average(self, axis=None):
        """Return the average of NXfield values.

        Parameters
        ----------
        axis : int or tuple of ints, optional
            Axis or axes to be averaged, by default all axes.

        Returns
        -------
        NXfield
            Averaged values.
        """
        return NXfield(np.average(self.nxdata, axis), name=self.nxname,
                       attrs=self.safe_attrs)

    def moment(self, order=1, center=None):
        """Return the central moments of a one-dimensional field.

        This uses the array indices as the x-values.

        Parameters
        ----------
        order : int, optional
            Order of the calculated moment, by default 1.
        center : float, optional
            Center if defined externally for use by higher order moments,
            by default None.

        Returns
        -------
        NXfield
            Value of moment.
        """
        if is_string_dtype(self.dtype):
            raise NeXusError("Cannot calculate moments for a string")
        elif self.ndim > 1:
            raise NeXusError(
                "Operation only possible on one-dimensional fields")
        y = self / self.sum()
        x = np.arange(self.shape[0])
        if center:
            c = center
        else:
            c = (y * x).sum()
        if order == 1:
            return c
        else:
            return (y * (x - c)**order).sum()

    def mean(self):
        """Return the mean value of a one-dimensional field.

        Returns
        -------
        NXfield
            The mean of the group signal.
        """
        return self.moment(1)

    def var(self):
        """Return the variance of a one-dimensional field.

        Returns
        -------
        NXfield
            The variance of the group signal.
        """
        return np.abs(self.moment(2))

    def std(self):
        """Return the standard deviation of a one-dimensional field.

        Returns
        -------
        NXfield
            The standard deviation of the group signal.
        """
        return np.sqrt(self.var())

    def reshape(self, shape):
        """Return an NXfield with the specified shape."""
        return NXfield(value=self.nxdata, name=self.nxname, shape=shape,
                       attrs=self.safe_attrs)

    def transpose(self, axes=None):
        """Return an NXfield containing the transpose of the data array.

        Parameters
        ----------
        axes : tuple or list of ints, optional
            If specified, it must be a tuple or list which contains a
            permutation of [0,1,..,N-1] where N is the number of axes.
            If not specified, defaults to range(self.ndim)[::-1].

        Returns
        -------
        NXfield
            NXfield containing the transposed array.
        """
        value = self.nxdata.transpose(axes)
        return NXfield(value=value, name=self.nxname,
                       shape=value.shape, attrs=self.safe_attrs)

    @property
    def T(self):
        return self.transpose()

    def centers(self):
        """Return a NXfield with bin centers.

        This is used for one-dimensional fields containing axes that are
        stored as bin boundaries.
        """
        return NXfield((self.nxdata[:-1]+self.nxdata[1:])/2,
                       name=self.nxname, attrs=self.safe_attrs)

    def boundaries(self):
        """Return a NXfield with bin boundaries.

        This is used for one-dimensional fields containing axes that are
        stored as bin centers.
        """
        ax = self.nxdata
        start = ax[0] - (ax[1] - ax[0])/2
        end = ax[-1] + (ax[-1] - ax[-2])/2
        return NXfield(np.concatenate((np.atleast_1d(start),
                                       (ax[:-1] + ax[1:])/2,
                                       np.atleast_1d(end))),
                       name=self.nxname, attrs=self.safe_attrs)

    def add(self, data, offset):
        """Add a slab into the data array.

        Parameters
        ----------
        data : array_like
            Slab values to be added to the field.
        offset : tuple
            Offsets containing the lowest slab indices.
        """
        idx = tuple(slice(i, i+j) for i, j in zip(offset, data.shape))
        if isinstance(data, NXfield):
            self[idx] += data.nxdata.astype(self.dtype)
        else:
            self[idx] += data.astype(self.dtype)

    def walk(self):
        yield self

    def replace(self, value):
        """Replace the value of a field.

        If the size or dtype of the field differs from an existing field within
        a saved group, the original field will be deleted and replaced by the
        newone. Otherwise, the field values are updated.
        """
        group = self.nxgroup
        if group is None:
            raise NeXusError("The field must be a member of a group")
        if isinstance(value, NXfield):
            del group[self.nxname]
            group[self.nxname] = value
        elif is_text(value):
            if self.dtype == string_dtype:
                self.nxdata = value
                group.update()
            else:
                del group[self.nxname]
                group[self.nxname] = NXfield(value, attrs=self.attrs)
        else:
            value = np.asarray(value)
            if value.shape == self.shape and value.dtype == self.dtype:
                self.nxdata = value
                group.update()
            else:
                del group[self.nxname]
                group[self.nxname] = NXfield(value, attrs=self.attrs)

    @property
    def nxaxes(self):
        """List of NXfields containing axes.

        If the NXfield does not have the 'axes' attribute but is defined as
        the signal in its parent group, a list of the parent group's axes will
        be returned.
        """
        def invalid_axis(axis):
            return axis.size != self.shape[i] and axis.size != self.shape[i]+1

        def empty_axis(i):
            return NXfield(np.arange(self.shape[i]), name=f'Axis{i}')

        def plot_axis(axis):
            return NXfield(axis.nxvalue, name=axis.nxname, attrs=axis.attrs)
        if self.nxgroup:
            if 'axes' in self.attrs:
                axis_names = _readaxes(self.attrs['axes'])
            elif 'axes' in self.nxgroup.attrs:
                axis_names = _readaxes(self.nxgroup.attrs['axes'])
            else:
                axis_names = ['.'] * self.plot_rank
            if len(axis_names) > self.plot_rank:
                axis_names = axis_names[:self.plot_rank]
            axes = []
            for i, axis_name in enumerate(axis_names):
                axis_name = axis_name.strip()
                if (axis_name not in self.nxgroup or
                        invalid_axis(self.nxgroup[axis_name])):
                    axes.append(empty_axis(i))
                else:
                    axes.append(plot_axis(self.nxgroup[axis_name]))
            return axes
        else:
            return [empty_axis(i) for i in range(self.plot_rank)]

    def valid_axes(self, axes):
        """Return True if the axes are consistent with the field.

        It checks that all the axes are one-dimensional, and that the size of
        each axis is equal to or one greater than the field dimension.

        Parameters
        ----------
        axes : list
            List of NXfields

        Notes
        -----
        The function removes scalar axes before the check even though these are
        returned by the nxaxes property. That is because ndim is 0 for scalars.
        They are automatically removed when plotting so this does not
        invalidate the check.
        """
        if not is_iterable(axes):
            axes = [axes]
        plot_axes = [axis for axis in axes if axis.size >= 1]
        axis_shape = [axis.size for axis in plot_axes]
        if (all(axis.ndim == 1 for axis in plot_axes) and
            len([x for x, y in zip(self.plot_shape, axis_shape)
                 if x == y or x == y-1]) == self.plot_rank):
            return True
        else:
            return False

    @property
    def nxvalue(self):
        """NXfield value.

        This is the value stored in the NeXus file, with the following
        exceptions.
            1) Size-1 arrays are returned as scalars.
            2) String or byte arrays are returns as a list of strings.

        Notes
        -----
        If unmodified values are required, use the `nxdata` property.
        """
        _value = self.nxdata
        if _value is None:
            return None
        elif (self.dtype is not None and
              (self.dtype.type == np.string_ or self.dtype.type == np.str_ or
               self.dtype == string_dtype)):
            if self.shape == ():
                return text(_value)
            elif self.shape == (1,):
                return text(_value[0])
            else:
                return [text(value) for value in _value[()]]
        elif self.shape == (1,):
            return _value.item()
        else:
            return _value

    @property
    def nxdata(self):
        """NXfield data as stored in a file.

        If the requested data is larger than NX_MEMORY,the return value
        is `None`.
        """
        if self._value is None:
            if self.dtype is None or self.shape is None:
                return None
            if (np.prod(self.shape) * np.dtype(self.dtype).itemsize
                    <= NX_MEMORY*1000*1000):
                try:
                    if self.nxfilemode:
                        self._value = self._get_filedata()
                    elif self._uncopied_data:
                        self._value = self._get_uncopied_data()
                    if self._memfile:
                        self._value = self._get_memdata()
                except Exception:
                    raise NeXusError(f"Cannot read data for '{self.nxname}'")
                if self._value is not None:
                    self._value.shape = self.shape
            else:
                raise NeXusError("Use slabs to access data larger than "
                                 f"NX_MEMORY={NX_MEMORY} MB")
        if self.mask is not None:
            try:
                if isinstance(self.mask, NXfield):
                    mask = self.mask.nxdata
                    if isinstance(self._value, np.ma.MaskedArray):
                        self._value.mask = mask
                    else:
                        self._value = np.ma.array(self._value, mask=mask)
            except Exception:
                pass
        return self._value

    @nxdata.setter
    def nxdata(self, value):
        if self.nxfilemode == 'r':
            raise NeXusError("NeXus file is locked")
        else:
            self._value, self._dtype, self._shape = _getvalue(
                value, self._dtype, self._shape)
            if self._memfile:
                self._put_memdata(self._value)

    @property
    def nxtitle(self):
        """Title as a string.

        If there is no title attribute in the parent group, the group's path is
        returned.
        """
        root = self.nxroot
        if root.nxname != '' and root.nxname != 'root':
            return (root.nxname + '/' + self.nxpath.lstrip('/')).rstrip('/')
        else:
            fname = self.nxfilename
            if fname is not None:
                return str(Path(fname).name) + ':' + self.nxpath
            else:
                return self.nxpath

    @property
    def mask(self):
        """NXfield's mask as an array.

        Only works if the NXfield is in a group and has the 'mask' attribute
        set or if the NXfield array is defined as a masked array.
        """
        if 'mask' in self.attrs:
            if self.nxgroup and self.attrs['mask'] in self.nxgroup:
                return self.nxgroup[self.attrs['mask']]
        if self._value is None and self._memfile:
            if 'mask' in self._memfile:
                return self._memfile['mask']
        if self._value is not None and isinstance(self._value,
                                                  np.ma.MaskedArray):
            return self._value.mask
        return None

    @mask.setter
    def mask(self, value):
        if self.nxfilemode == 'r':
            raise NeXusError("NeXus file opened as readonly")
        elif self.is_linked():
            raise NeXusError("Cannot modify an item in a linked group")
        if 'mask' in self.attrs:
            if self.nxgroup:
                mask_name = self.attrs['mask']
                if mask_name in self.nxgroup:
                    self.nxgroup[mask_name][()] = value
            else:
                del self.attrs['mask']
        elif self._value is None:
            if self._memfile:
                if 'mask' not in self._memfile:
                    self._create_memmask()
                self._memfile['mask'][()] = value
        if self._value is not None:
            if isinstance(self._value, np.ma.MaskedArray):
                self._value.mask = value
            else:
                self._value = np.ma.array(self._value, mask=value)

    def resize(self, shape, axis=None):
        """Resize the NXfield.

        Parameters
        ----------
        shape : tuple of ints
            Requested shape.
        axis : int, optional
            Axis whose length is to be resized, by default None
        """
        if axis is not None:
            if not (axis >= 0 and axis < self.ndim):
                raise NeXusError(f"Invalid axis (0 to {self.ndim-1} allowed)")
            try:
                newlen = int(shape)
            except TypeError:
                raise NeXusError(
                    "Argument must be a single integer if axis is specified")
            shape = list(self._shape)
            shape[axis] = newlen
        if self.checkshape(shape):
            if self.nxfilemode:
                with self.nxfile as f:
                    f[self.nxpath].shape = shape
                self._value = None
            elif self._memfile:
                self._memfile['data'].shape = shape
                self._value = None
        else:
            raise NeXusError("Shape incompatible with current NXfield")
        self._shape = shape
        if self._value is not None:
            self._value.resize(self._shape, refcheck=False)

    def checkshape(self, shape):
        """Return True if the shape argument is compatible with the NXfield."""
        _maxshape = self.maxshape
        if _maxshape and not _checkshape(shape, _maxshape):
            return False
        elif self.nxfilemode or self._memfile:
            return _checkshape(self._shape, shape)
        else:
            return True

    @property
    def shape(self):
        """Shape of the NXfield."""
        try:
            return _getshape(self._shape)
        except TypeError:
            return ()

    @shape.setter
    def shape(self, value):
        self.resize(value)

    @property
    def dtype(self):
        """Dtype of the NXfield."""
        return self._dtype

    @dtype.setter
    def dtype(self, value):
        if self.nxfilemode:
            raise NeXusError(
                "Cannot change the dtype of a field already stored in a file")
        elif self._memfile:
            raise NeXusError(
                "Cannot change the dtype of a field already in core memory")
        self._dtype = _getdtype(value)
        if self._value is not None:
            self._value = np.asarray(self._value, dtype=self._dtype)

    def get_h5opt(self, name):
        """Return the option set for the h5py dataset.

        Parameters
        ----------
        name : str
            Name of the h5py option.
        """
        if self.nxfilemode:
            with self.nxfile as f:
                self._h5opts[name] = getattr(f[self.nxfilepath], name)
        elif self._memfile:
            self._h5opts[name] = getattr(self._memfile['data'], name)
        if name in self._h5opts:
            return self._h5opts[name]
        else:
            return None

    def set_h5opt(self, name, value):
        """Set the value of a h5py option.

        Parameters
        ----------
        name : str
            Name of option.
        value
            Option value.
        """
        if self.nxfilemode:
            raise NeXusError(f"Cannot change the {name} of a field "
                             "already stored in a file")
        elif self._memfile:
            raise NeXusError(f"Cannot change the {name} of a field "
                             "already in core memory")
        if value is not None:
            self._h5opts[name] = value

    @property
    def compression(self):
        """NXfield compression."""
        return self.get_h5opt('compression')

    @compression.setter
    def compression(self, value):
        self.set_h5opt('compression', value)

    @property
    def compression_opts(self):
        """NXfield compression options."""
        return self.get_h5opt('compression_opts')

    @compression_opts.setter
    def compression_opts(self, value):
        self.set_h5opt('compression_opts', value)

    @property
    def fillvalue(self):
        """NXfield fill value."""
        return self.get_h5opt('fillvalue')

    @fillvalue.setter
    def fillvalue(self, value):
        self.set_h5opt('fillvalue', value)

    @property
    def fletcher32(self):
        """True if Fletcher32 checksum used."""
        return self.get_h5opt('fletcher32')

    @fletcher32.setter
    def fletcher32(self, value):
        self.set_h5opt('fletcher32', value)

    @property
    def chunks(self):
        """NXfield chunk size."""
        return self.get_h5opt('chunks')

    @chunks.setter
    def chunks(self, value):
        if is_iterable(value) and len(value) != self.ndim:
            raise NeXusError(
                "Number of chunks does not match the no. of array dimensions")
        self.set_h5opt('chunks', value)

    @property
    def maxshape(self):
        """NXfield maximum shape."""
        return self.get_h5opt('maxshape')

    @maxshape.setter
    def maxshape(self, value):
        self.set_h5opt('maxshape', _getmaxshape(value, self.shape))

    @property
    def scaleoffset(self):
        """NXfield scale offset."""
        return self.get_h5opt('scaleoffset')

    @scaleoffset.setter
    def scaleoffset(self, value):
        self.set_h5opt('scaleoffset', value)

    @property
    def shuffle(self):
        """True if the shuffle filter enabled."""
        return self.get_h5opt('shuffle')

    @shuffle.setter
    def shuffle(self, value):
        self.set_h5opt('shuffle', value)

    @property
    def ndim(self):
        """Rank of the NXfield."""
        try:
            return len(self.shape)
        except TypeError:
            return 0

    @property
    def size(self):
        """Total size of the NXfield."""
        return int(np.prod(self.shape))

    @property
    def nbytes(self):
        """Number of bytes in the NXfield array."""
        return self.size * self.dtype.itemsize

    @property
    def safe_attrs(self):
        """Attributes that can be safely copied to derived NXfields."""
        return {key: self.attrs[key] for key in self.attrs
                if (key != 'target' and key != 'signal' and key != 'axes')}

    @property
    def reversed(self):
        """True if the one-dimensional field has decreasing values."""
        if self.ndim == 1 and self.nxdata[-1] < self.nxdata[0]:
            return True
        else:
            return False

    @property
    def plot_shape(self):
        """Shape of NXfield for plotting.

        Size-1 axes are removed from the shape for multidimensional data.
        """
        try:
            _shape = list(self.shape)
            if len(_shape) > 1:
                while 1 in _shape:
                    _shape.remove(1)
            return tuple(_shape)
        except Exception:
            return ()

    @property
    def plot_rank(self):
        """Rank of the NXfield when plotting."""
        return len(self.plot_shape)

    def is_numeric(self):
        """True if the NXfield contains numeric data."""
        return not is_string_dtype(self.dtype)

    def is_string(self):
        """True if the NXfield contains strings."""
        return is_string_dtype(self.dtype)

    def is_plottable(self):
        """True if the NXfield is plottable."""
        if self.plot_rank > 0:
            return True
        else:
            return False

    def is_image(self):
        """True if the field is compatible with an RGB(A) image."""
        return self.ndim == 3 and (self.shape[2] == 3 or self.shape[2] == 4)

    def plot(self, fmt='', xmin=None, xmax=None, ymin=None, ymax=None,
             vmin=None, vmax=None, **kwargs):
        """Plot the NXfield.

        The format argument is used to set the color and type of the
        markers or lines for one-dimensional plots, using the standard
        Matplotlib syntax. The default is set to blue circles. All
        keyword arguments accepted by matplotlib.pyplot.plot can be
        used to customize the plot.

        Parameters
        ----------
        fmt : str, optional
            Matplotlib format string, by default ''
        xmin : float, optional
            Minimum x-value in plot, by default None
        xmax : float, optional
            Maximum x-value in plot, by default None
        ymin : float, optional
            Minimum y-value in plot, by default None
        ymax : float, optional
            Maximum y-value in plot, by default None
        vmin : float, optional
            Minimum signal value for 2D plots, by default None
        vmax : float, optional
            Maximum signal value for 2D plots, by default None

        Notes
        -----
        In addition to the Matplotlib keyword arguments, the following
        are defined ::

            log = True     - plot the intensity on a log scale
            logy = True    - plot the y-axis on a log scale
            logx = True    - plot the x-axis on a log scale
            over = True    - plot on the current figure
            image = True   - plot as an RGB(A) image
        """
        if not self.exists():
            raise NeXusError(
                    f"'{Path(self.nxfilename).resolve()}' does not exist")

        try:
            from __main__ import plotview
            if plotview is None:
                raise ImportError
        except ImportError:
            from .plot import plotview

        if self.is_plottable():
            data = NXdata(self, self.nxaxes, title=self.nxtitle)
            if ('interpretation' in self.attrs and
                    'rgb' in self.attrs['interpretation'] and self.is_image()):
                kwargs['image'] = True
            if self.nxroot.nxclass == 'NXroot':
                signal_path = self.nxroot.nxname + self.nxpath
            else:
                signal_path = self.nxpath
            data.attrs['signal_path'] = signal_path
            plotview.plot(data, fmt=fmt, xmin=None, xmax=None,
                          ymin=None, ymax=None, vmin=None, vmax=None, **kwargs)
        else:
            raise NeXusError("NXfield not plottable")

    def oplot(self, fmt='', **kwargs):
        """Plot the NXfield over the current figure."""
        self.plot(fmt=fmt, over=True, **kwargs)

    def logplot(self, fmt='', xmin=None, xmax=None, ymin=None, ymax=None,
                vmin=None, vmax=None, **kwargs):
        """Plot the NXfield on a log scale."""
        self.plot(fmt=fmt, log=True,
                  xmin=xmin, xmax=xmax, ymin=ymin, ymax=ymax,
                  vmin=vmin, vmax=vmax, **kwargs)

    def implot(self, fmt='', xmin=None, xmax=None, ymin=None, ymax=None,
               vmin=None, vmax=None, **kwargs):
        """Plots the NXfield as an RGB(A) image."""
        if self.plot_rank > 2 and (self.shape[-1] == 3 or self.shape[-1] == 4):
            self.plot(fmt=fmt, image=True,
                      xmin=xmin, xmax=xmax, ymin=ymin, ymax=ymax,
                      vmin=vmin, vmax=vmax, **kwargs)
        else:
            raise NeXusError("Invalid shape for RGB(A) image")


SDS = NXfield  # For backward compatibility


class NXvirtualfield(NXfield):

    """NeXus Virtual Field

    This creates a field that is stored as an HDF5 virtual dataset
    defined by the file path and file names of the source files.
    """

    def __init__(self, target, files, name='unknown', shape=None, dtype=None,
                 group=None, attrs=None, abspath=False, create_vds=True,
                 **kwargs):
        """Initialize the field containing the virtual dataset.

        Parameters
        ----------
        target : str or NXfield
            The field to be added from each source dataset. If it is a
            string, it defines the path to the field within each source
            file. If it is a NXfield, the path to the field is used, and
            its shape and dtype override their respective arguments.
        files : list of str
            Paths to the source files. These must either be absolute
            paths or, if abspath is False, a valid relative path.
        shape : tuple, optional
            Shape of each source field, by default None. If None, the
            shape is derived from the target, which must be a NXfield.
        dtype : dtype, optional
            Data type of the virtual dataset, by default None. If None,
            the data type is derived from the target, which must be a
            NXfield.
        group : [type], optional
            Parent group of NeXus field, by default None
        attrs : [type], optional
            Dictionary containing NXfield attributes, by default None
        """
        if isinstance(target, NXfield):
            shape = target.shape
            dtype = target.dtype
            target = target.nxfilepath
        self._vpath = target
        if abspath:
            self._vfiles = [Path(f).resolve() for f in files]
        else:
            self._vfiles = files
        if shape:
            self._vshape = (len(self._vfiles),) + shape
        else:
            self._vshape = None
        super().__init__(name=name, shape=self._vshape, dtype=dtype,
                         group=group, attrs=attrs, **kwargs)
        if create_vds and shape and dtype:
            self._create_virtual_data()

    def _create_virtual_data(self):
        source_shape = self.shape[1:]
        maxshape = (None,) + source_shape
        layout = h5.VirtualLayout(shape=self._vshape, dtype=self.dtype,
                                  maxshape=maxshape)
        for i, f in enumerate(self._vfiles):
            layout[i] = h5.VirtualSource(f, self._vpath, shape=source_shape)
        self._create_memfile()
        self._memfile.create_virtual_dataset('data', layout)

    def __deepcopy__(self, memo={}):
        """Return a deep copy of the virtual field and its attributes."""
        obj = self
        dpcpy = obj.__class__(self._vpath, self._vfiles)
        memo[id(self)] = dpcpy
        dpcpy._name = copy(self.nxname)
        dpcpy._dtype = copy(obj.dtype)
        dpcpy._shape = copy(obj.shape)
        dpcpy._vshape = copy(obj._vshape)
        dpcpy._vpath = copy(obj._vpath)
        dpcpy._vfiles = copy(obj._vfiles)
        dpcpy._create_virtual_data()
        dpcpy._h5opts = copy(obj._h5opts)
        dpcpy._changed = True
        dpcpy._uncopied_data = None
        for k, v in obj.attrs.items():
            dpcpy.attrs[k] = copy(v)
        if 'target' in dpcpy.attrs:
            del dpcpy.attrs['target']
        dpcpy._group = None
        return dpcpy


class NXgroup(NXobject):

    """NeXus group.

    This is a subclass of NXobject and is the base class for the specific
    NeXus group classes, *e.g.*, NXentry, NXsample, NXdata.

    Parameters
    ----------
        name : str
            The name of the NXgroup. If the NXgroup is initialized as the
            attribute of a parent group, the name is automatically set to
            the name of this attribute. If 'nxclass' is specified and has
            the usual prefix 'NX', the default name is the class name
            without this prefix.
        nxclass : str
            The class of the NXgroup.
        entries : dict
            A dictionary containing a list of group entries. This is an
            alternative way of adding group entries to the use of keyword
            arguments.
        group : NXgroup
            The parent NeXus group, which is accessible as the group attribute
            'group'. If the group is initialized as the attribute of
            a parent group, this is set to the parent group.
        args : NXfield or NXgroup
            Positional arguments must be valid NeXus objects, either an
            NXfield or a NeXus group. These are added without modification
            as children of this group.
        kwargs : dict
            Keyword arguments are used to add children to the group. The
            keyword values must be valid NeXus objects, either NXfields or
            NXgroups. The keys are used to set the names within the group.

    Attributes
    ----------
    nxclass : str
        The class of the NXgroup.
    nxname : str
        The name of the NXfield.
    entries : dict
        A dictionary of all the NeXus objects contained within an NXgroup.
    attrs : AttrDict
        A dictionary of all the NeXus attributes, *i.e.*, attribute with class
        NXattr.
    nxpath : str
        The path to this object with respect to the root of the NeXus tree. For
        NeXus data read from a file, this will be a group of class NXroot, but
        if the NeXus tree was defined interactively, it can be any valid
        NXgroup.
    nxroot : NXgroup
        The root object of the NeXus tree containing this object. For
        NeXus data read from a file, this will be a group of class NXroot, but
        if the NeXus tree was defined interactively, it can be any valid
        NXgroup.

    Examples
    --------
    Just as in a NeXus file, NeXus groups can contain either data or other
    groups, represented by NXfield and NXgroup objects respectively. To
    distinguish them from regular Python attributes, all NeXus objects are
    stored in the 'entries' dictionary of the NXgroup. However, they can
    usually be assigned or referenced as if they are Python attributes, *i.e.*,
    using the dictionary name directly as the group attribute name, as long as
    this name is not the same as one of the Python attributes defined above or
    as one of the NXfield Python attributes.

    1) Assigning a NeXus object to a NeXus group

        In the example below, after assigning the NXgroup, the following three
        NeXus object assignments to entry.sample are all equivalent:

        >>> entry.sample = NXsample()
        >>> entry.sample['temperature'] = NXfield(40.0)
        >>> entry['sample/temperature'] = NXfield(40.0)
        >>> entry.sample.temperature = 40.0
        >>> entry.sample.temperature
        NXfield(40.0)

        If the assigned value is not a valid NXobject, then it is cast as
        an NXfield with a type determined from the Python data type.

        >>> entry.sample.temperature = 40.0
        >>> entry.sample.temperature
        NXfield(40.0)
        >>> entry.data.data.x=np.linspace(0,10,11).astype('float32')
        >>> entry.data.data.x
        NXfield([  0.   1.   2. ...,   8.   9.  10.])

    2) Referencing a NeXus object in a NeXus group

        If the name of the NeXus object is not the same as any of the Python
        attributes listed above, or the methods listed below, they can be
        referenced as if they were a Python attribute of the NXgroup. However,
        it is only possible to reference attributes with one of the proscribed
        names using the group dictionary, i.e.,

        >>> entry.sample.temperature = 100.0
        >>> print entry.sample.temperature
        sample:NXsample
          temperature = 100.0
        >>> entry.sample['temperature']
        NXfield(100.0)

        For this reason, it is recommended to use the group dictionary to
        reference all group objects within Python scripts.

    Notes
    -----
    All NeXus attributes are stored in the 'attrs' dictionary of the NXgroup,
    but can be referenced as if they are Python attributes as long as there is
    no name clash.

        >>> entry.sample.temperature = 40.0
        >>> entry.sample.attrs['value'] = 10.0
        >>> print(entry.sample.value)
        sample:NXsample
          @value = 10.0
          temperature = 40.0
        >>> entry.sample.attrs['value']
        NXattr(10.0)

    Examples
    --------
        >>> x = NXfield(np.linspace(0,2*np.pi,101), units='degree')
        >>> entry = NXgroup(x, name='entry', nxclass='NXentry')
        >>> entry.sample = NXgroup(temperature=NXfield(40.0,units='K'),
                               nxclass='NXsample')
        >>> print entry.sample.tree
        sample:NXsample
          temperature = 40.0
            @units = K

    All the currently defined NeXus classes are defined as subclasses of the
    NXgroup class. It is recommended that these are used directly, so that the
    above examples become:

        >>> entry = NXentry(x)
        >>> entry['sample'] = NXsample(temperature=NXfield(40.0,units='K'))

    or

        >>> entry['sample/temperature'] = 40.0
        >>> entry['sample/temperature'].units='K'
    """
    _class = 'NXgroup'

    def __init__(self, *args, **kwargs):
        if "name" in kwargs:
            self._name = kwargs.pop("name")
        if "nxclass" in kwargs:
            self._class = kwargs.pop("nxclass")
        if "group" in kwargs:
            self._group = kwargs.pop("group")
        if "entries" in kwargs:
            self._entries = {}
            for k, v in kwargs["entries"].items():
                self._entries[k] = deepcopy(v)
            del kwargs["entries"]
        else:
            self._entries = None
        if "attrs" in kwargs:
            self._attrs = AttrDict(self, attrs=kwargs["attrs"])
            del kwargs["attrs"]
        else:
            self._attrs = AttrDict(self)
        for k, v in kwargs.items():
            try:
                self[k] = v
            except AttributeError:
                raise NeXusError(
                    "Keyword arguments must be valid NXobjects")
        if self.nxclass.startswith("NX"):
            if self.nxname == "unknown" or self.nxname == "":
                self._name = self.nxclass[2:]
            try:  # If one exists, set the class to a valid NXgroup subclass
                self.__class__ = _getclass(self._class)
            except Exception:
                pass
        for arg in args:
            try:
                self[arg.nxname] = arg
            except AttributeError:
                raise NeXusError(
                    "Non-keyword arguments must be valid NXobjects")
        self.set_changed()

    def __dir__(self):
        return sorted([c for c in dir(super()) if not c.startswith('_')]
                      + list(self)+list(self.attrs), key=natural_sort)

    def __repr__(self):
        return f"{self.__class__.__name__}('{self.nxname}')"

    def __hash__(self):
        return id(self)

    def __getattr__(self, name):
        """Return attribute looking in the group entries and attributes.

        If the attribute is the name of a defined NeXus class, a list of group
        entries of that class are returned.
        """
        if name.startswith('NX'):
            return self.component(name)
        elif name in self.entries:
            return self.entries[name]
        elif name in self.attrs:
            return self.attrs[name]
        raise NeXusError("'"+name+"' not in "+self.nxpath)

    def __setattr__(self, name, value):
        """Set an attribute as an object or regular Python attribute.

        Parameters
        ----------
        name : str
            Name of the attribute
        value : NXfield or NXgroup or NXattr or str or array-like
            Value to be assigned to the attribute. If the value is a NXattr
            instance, it is assigned to the group `attrs` dictionary.
            If the value is a NXfield or NXgroup, it is added to the group
            entries with the assigned name. Otherwise, the value is converted
            to a NXfield. The parent group of the attribute is set to the
            current group.

        Notes
        -----
        If the attribute name starts with 'nx' or '_', they are assigned as
        NXgroup attributes without further conversions.
        """
        if name.startswith('_') or name.startswith('nx'):
            object.__setattr__(self, name, value)
        elif isinstance(value, NXattr):
            if self.nxfilemode == 'r':
                raise NeXusError("NeXus file opened as readonly")
            elif self.is_linked():
                raise NeXusError("Cannot modify an item in a linked group")
            self._attrs[name] = value
        else:
            self[name] = value

    def __delattr__(self, name):
        """Delete an entry or attribute in the current group."""
        if name in self.entries or name in self.attrs:
            raise NeXusError(
                "Members can only be deleted using the group dictionary")
        else:
            object.__delattr__(self, name)

    def __getitem__(self, key):
        """Return a NeXus field or group in the current group."""
        try:
            path = PurePath(str(key))
        except TypeError:
            raise NeXusError("Invalid index")
        if path.is_absolute():
            node = self.nxroot
            path = path.relative_to('/')
        else:
            node = self
        for name in path.parts:
            try:
                node = node.entries[name]
            except KeyError:
                raise NeXusError("Invalid path")
        return node            

    def __setitem__(self, key, value):
        """Add or modify entries to the group dictionary.

        All dictionary entries must be valid NeXus fields or groups. If the
        value is a string or a NumPy array, a NeXus field of matching type is
        created. If the name refers to a NXfield that already exists in the
        group, the field values are modified, provided that the new values are
        compatible with the field shape and dtype.

        Parameters
        ----------
        key : str
            Name of the added entry.
        value : NXfield or NXgroup or str or array-like.
            Value to be added to the group.

        Notes
        -----
        If the key is a path within the NeXus tree, the value is added to the
        base group in the path.
        """
        try:
            path = PurePath(str(key))
        except TypeError:
            raise NeXusError("Invalid key")
        if len(path.parts) > 1:
            group = self[path.parent]
        else:
            group = self
        key = path.name
        if group.nxfilemode == 'r':
            raise NeXusError("NeXus group marked as readonly")
        elif isinstance(group, NXlink):
            raise NeXusError("Cannot modify an item in a linked group")
        elif isinstance(value, NXroot):
            raise NeXusError("Cannot assign an NXroot group to another group")
        elif key in group and group.nxfilemode:
            if isinstance(value, NXgroup):
                raise NeXusError(
                    "Cannot assign an NXgroup to an existing group entry")
            elif isinstance(value, NXlink):
                raise NeXusError(
                    "Cannot assign an NXlink to an existing group entry")
            elif isinstance(group.entries[key], NXlink):
                raise NeXusError("Cannot assign values to an NXlink")
            elif group.entries[key].is_linked():
                raise NeXusError("Cannot modify an item in linked group")
            group.entries[key].nxdata = value
            if isinstance(value, NXfield):
                group.entries[key]._setattrs(value.attrs)
        elif isinstance(value, NXobject):
            if group.nxfilemode is None and value._copyfile is not None:
                raise NeXusError(
                    "Can only copy objects to another NeXus file.")
            if value._group:
                value = deepcopy(value)
            value._group = group
            value._name = key
            if isinstance(value, NXlink):
                value.initialize_link()
            group.entries[key] = value
        else:
            group.entries[key] = NXfield(value=value, name=key, group=group)
        if isinstance(group.entries[key], NXfield):
            field = group.entries[key]
            if field._value is not None:
                if isinstance(field._value, np.ma.MaskedArray):
                    mask_name = field._create_mask()
                    group[mask_name] = field._value.mask
            elif field._memfile is not None:
                if 'mask' in field._memfile:
                    mask_name = field._create_mask()
                    group[mask_name]._create_memfile()
                    field._memfile.copy('mask', group[mask_name]._memfile,
                                        'data')
                    del field._memfile['mask']
        elif (isinstance(group.entries[key], NXentry) and
              not isinstance(group, NXroot)):
            group.entries[key].nxclass = NXsubentry
        group.entries[key].update()

    def __delitem__(self, key):
        """Delete an entry in the group dictionary.

        Parameters
        ----------
        key : str
            Name of the NeXus field or group to be deleted.

        Notes
        -----
        If a mask is associated with a deleted field, it is also deleted.
        """
        if self.nxfilemode == 'r':
            raise NeXusError("NeXus file opened as readonly")
        if is_text(key):  # i.e., deleting a NeXus object
            group = self
            if '/' in key:
                names = [name for name in key.split('/') if name]
                key = names.pop()
                for name in names:
                    if name in group:
                        group = group[name]
                    else:
                        raise NeXusError("Invalid path")
            if key not in group:
                raise NeXusError("'"+key+"' not in "+group.nxpath)
            elif group[key].is_linked():
                raise NeXusError("Cannot delete an item in a linked group")
            if group.nxfilemode == 'rw':
                with group.nxfile as f:
                    if 'mask' in group.entries[key].attrs:
                        del f[group.entries[key].mask.nxpath]
                    del f[group.entries[key].nxpath]
            if 'mask' in group.entries[key].attrs:
                del group.entries[group.entries[key].mask.nxname]
            del group.entries[key]
            group.set_changed()

    def __contains__(self, key):
        """Implements 'k in d' test using the group's entries."""
        if isinstance(self, NXroot) and str(key) == '/':
            return True
        elif isinstance(key, NXobject):
            return id(key) in [id(x) for x in self.entries.values()]
        else:
            try:
                return isinstance(self[key], NXobject)
            except Exception:
                return False

    def __eq__(self, other):
        """Return True if all the group entries are the same as another."""
        if not isinstance(other, NXgroup):
            return False
        elif id(self) == id(other):
            return True
        else:
            return self.entries == other.entries

    def __iter__(self):
        """Implement key iteration."""
        return self.entries.__iter__()

    def __len__(self):
        """Return the number of entries in the group."""
        return len(self.entries)

    def __deepcopy__(self, memo):
        """Return a deep copy of the group."""
        obj = self
        dpcpy = obj.__class__()
        dpcpy._name = self._name
        memo[id(self)] = dpcpy
        dpcpy._changed = True
        for k, v in obj.items():
            if isinstance(v, NXlink):
                v = v.nxlink
            dpcpy.entries[k] = deepcopy(v, memo)
            dpcpy.entries[k]._group = dpcpy
        for k, v in obj.attrs.items():
            dpcpy.attrs[k] = copy(v)
        if 'target' in dpcpy.attrs:
            del dpcpy.attrs['target']
        dpcpy._group = None
        return dpcpy

    def walk(self):
        """Walk through all the values in the group."""
        yield self
        for node in self.values():
            for child in node.walk():
                yield child

    def update(self):
        """Update the NXgroup, including its children, in the NeXus file."""
        if self.nxfilemode == 'rw':
            with self.nxfile as f:
                f.update(self)
        elif self.nxfilemode is None:
            for node in self.walk():
                if isinstance(node, NXfield) and node._uncopied_data:
                    node._value = node._get_uncopied_data()
        self.set_changed()

    def get(self, name, default=None):
        """Retrieve the group entry, or return default if it doesn't exist."""
        try:
            return self.entries[name]
        except KeyError:
            return default

    def keys(self):
        """Return the names of NeXus objects in the group."""
        return self.entries.keys()

    def iterkeys(self):
        """Return an iterator over group object names."""
        return iter(self.entries)

    def values(self):
        """Return the values of NeXus objects in the group."""
        return self.entries.values()

    def itervalues(self):
        """Return an iterator over group objects."""
        for key in self.entries:
            yield self.entries.get(key)

    def items(self):
        """Return a list of the NeXus objects as (key,value) pairs."""
        return self.entries.items()

    def iteritems(self):
        """Return an iterator over (name, object) pairs."""
        for key in self.entries:
            yield (key, self.entries.get(key))

    def has_key(self, name):
        """Return true if an object of the specified name is in the group."""
        return name in self.entries

    def clear(self):
        raise NeXusError("This method is not implemented for NXgroups")

    def pop(self, *args, **kwargs):
        raise NeXusError("This method is not implemented for NXgroups")

    def popitem(self, *args, **kwargs):
        raise NeXusError("This method is not implemented for NXgroups")

    def fromkeys(self, *args, **kwargs):
        raise NeXusError("This method is not implemented for NXgroups")

    def setdefault(self, *args, **kwargs):
        raise NeXusError("This method is not implemented for NXgroups")

    def component(self, nxclass):
        """Return a list of entries in the group of the same class.

        Parameters
        ----------
        nxclass : str
            Class name

        Returns
        -------
        list of NXfields or NXgroups
            List of fields or groups of the same class.
        """
        return [self.entries[i] for i in sorted(self.entries, key=natural_sort)
                if self.entries[i].nxclass == nxclass]

    def move(self, item, group, name=None):
        """Move an item in the group to another group within the same tree.

        Parameters
        ----------
        item : NXobject or str
            Item to be moved, defined either by the item itself or by its name.
        group : NXgroup or str
            New group to contain the item.
        name : str, optional
            Name of the item in the new group. By default, the name is
            unchanged.
        """
        if is_text(item):
            if item in self:
                item = self[item]
            else:
                raise NeXusError(f"'{item}' not in group")
        if is_text(group):
            if group in self:
                group = self[group]
            elif group in self.nxroot:
                group = self.nxroot[group]
            else:
                raise NeXusError(f"'{group}' not in tree")
            if not isinstance(group, NXgroup):
                raise NeXusError("Destination must be a valid NeXus group")
        if item.nxroot != group.nxroot:
            raise NeXusError("The item can only be moved within the same tree")
        if name is None:
            name = item.nxname
        if name in group:
            raise NeXusError(f"'{name}' already in the destination group")
        group[name] = item
        del self[item.nxname]

    def insert(self, value, name='unknown'):
        """Add an NeXus field or group to the current group.

        If it is not a valid NeXus object, the value is converted to an
        NXfield. If the object is an internal link within an externally linked
        file, the linked object in the external file is copied.

        Parameters
        ----------
        value : NXfield or NXgroup or str or array-like
            NeXus field or group to be added.
        name : str, optional
            Name of the new entry, by default the name of the added object.
        """
        if isinstance(value, NXobject):
            if name == 'unknown':
                name = value.nxname
            if name in self.entries:
                raise NeXusError(f"'{name}' already exists in group")
            self[name] = value
        else:
            if name in self.entries:
                raise NeXusError(f"'{name}' already exists in group")
            self[name] = NXfield(value=value, name=name, group=self)

    def makelink(self, target, name=None, abspath=False):
        """Create a linked NXobject within the group.

        The root of the target and the child's group must be the same.

        Parameters
        ----------
        target : str
            Path to the parent object.
        name : str, optional
            The name of the linked object, by default the same as the target.
        abspath : bool, optional
            True if the target is an absolute path, by default False
        """
        if isinstance(target, NXlink):
            raise NeXusError("Cannot link to an NXlink object")
        elif not isinstance(target, NXobject):
            raise NeXusError("Link target must be an NXobject")
        elif not isinstance(self.nxroot, NXroot):
            raise NeXusError(
                "The group must have a root object of class NXroot")
        elif target.is_external():
            raise NeXusError(
                "Cannot link to an object in an externally linked group")
        if name is None:
            name = target.nxname
        if name in self:
            raise NeXusError(
                f"Object with the same name already exists in '{self.nxpath}'")
        if self.nxroot == target.nxroot:
            self[name] = NXlink(target=target)
        else:
            self[name] = NXlink(target=target.nxpath, file=target.nxfilename,
                                abspath=abspath)

    def sum(self, axis=None, averaged=False):
        """Return a sum of the signal in the group.

        This function should only be used on NXdata groups. The sum is over a
        single axis or a tuple of axes using the NumPy sum method.

        Parameters
        ----------
        axis : int, optional
            Axis to be summed, by default all of the axes.
        averaged : bool, optional
            If True, divide the sum by the signal size, by default False.

        Returns
        -------
        NXdata
            Data group containin the summed values.

        Notes
        -----
        The result contains a copy of all the metadata contained in
        the NXdata group.
        """
        if self.nxsignal is None:
            raise NeXusError("No signal to sum")
        if not hasattr(self, "nxclass"):
            raise NeXusError("Summing not allowed for groups of unknown class")
        if axis is None:
            if averaged:
                return self.nxsignal.sum() / self.nxsignal.size
            else:
                return self.nxsignal.sum()
        else:
            if isinstance(axis, numbers.Integral):
                axis = [axis]
            axis = tuple(axis)
            signal = NXfield(self.nxsignal.sum(axis),
                             name=self.nxsignal.nxname,
                             attrs=self.nxsignal.safe_attrs)
            axes = self.nxaxes
            averages = []
            for ax in axis:
                summedaxis = deepcopy(axes[ax])
                summedaxis.attrs["minimum"] = summedaxis.nxdata[0]
                summedaxis.attrs["maximum"] = summedaxis.nxdata[-1]
                summedaxis.attrs["summed_bins"] = summedaxis.size
                averages.append(NXfield(
                    0.5*(summedaxis.nxdata[0]+summedaxis.nxdata[-1]),
                    name=summedaxis.nxname, attrs=summedaxis.attrs))
            axes = [axes[i] for i in range(len(axes)) if i not in axis]
            result = NXdata(signal, axes)
            summed_bins = 1
            for average in averages:
                result.insert(average)
                summed_bins *= average.attrs["summed_bins"]
            if averaged:
                result.nxsignal = result.nxsignal / summed_bins
                result.attrs["averaged_bins"] = summed_bins
            else:
                result.attrs["summed_bins"] = summed_bins
            if self.nxerrors:
                errors = np.sqrt((self.nxerrors.nxdata**2).sum(axis))
                if averaged:
                    result.nxerrors = NXfield(errors) / summed_bins
                else:
                    result.nxerrors = NXfield(errors)
            if self.nxweights:
                weights = self.nxweights.nxdata.sum(axis)
                if averaged:
                    result.nxweights = NXfield(weights) / summed_bins
                else:
                    result.nxweights = NXfield(weights)
            if self.nxtitle:
                result.title = self.nxtitle
            return result

    def average(self, axis=None):
        """Return the average of the signal of the group.

        This function should only be used on NXdata groups. The sum is over a
        single axis or a tuple of axes using the NumPy sum method. The result
        is then divided by the number of summed bins to produce an average.

        Parameters
        ----------
        axis : int, optional
            Axis to be averaged, by default all of the axes.

        Returns
        -------
        NXfield
            Averaged value.

        Notes
        -----
        The result contains a copy of all the metadata contained in
        the NXdata group.
        """
        return self.sum(axis, averaged=True)

    def moment(self, order=1, center=None):
        """Return the central moments of the one-dimensional signal.

        Parameters
        ----------
        order : int, optional
            Order of the calculated moment, by default 1.
        center : float, optional
            Center if defined externally for use by higher order moments,
            by default None.

        Returns
        -------
        NXfield
            Value of moment.
        """
        signal, axes = self.nxsignal, self.nxaxes
        if signal is None:
            raise NeXusError("No signal to calculate")
        elif len(signal.shape) > 1:
            raise NeXusError(
                "Operation only possible on one-dimensional signals")
        if not hasattr(self, "nxclass"):
            raise NeXusError(
                "Operation not allowed for groups of unknown class")
        y = signal / signal.sum()
        x = centers(axes[0], y.shape[0])
        if center:
            c = center
        else:
            c = (y * x).sum()
        if order == 1:
            return c
        else:
            return (y * (x - c)**order).sum()

    def mean(self):
        """Return the mean value of one-dimensional data.

        Returns
        -------
        NXfield
            The mean of the group signal.
        """
        return self.moment(1)

    def var(self):
        """Return the variance of the one-dimensional data.

        Returns
        -------
        NXfield
            The variance of the group signal.
        """
        return np.abs(self.moment(2))

    def std(self):
        """Return the standard deviation of the one-dimensional data.

        Returns
        -------
        NXfield
            The standard deviation of the group signal.
        """
        return np.sqrt(self.var())

    def get_default(self):
        """Return the default data group if it is defined or None.

        Returns
        -------
        NXdata
            Data group to be plotted.
        """
        if 'default' in self.attrs and self.attrs['default'] in self:
            default = self[self.attrs['default']]
            return default.get_default()
        else:
            return None

    def set_default(self, over=False):
        """Set the current group as the default for plotting.

        This function is overridden by the NXentry and NXdata classes. For all
        other groups, it raises an error.
        """
        raise NeXusError(
            "Can only set the default for NXentry and NXdata groups")

    def is_plottable(self):
        """Return True if the group contains plottable data."""
        plottable = False
        for entry in self:
            if self[entry].is_plottable():
                plottable = True
                break
        return plottable

    @property
    def plottable_data(self):
        """Return the first NXdata group within the group's tree."""
        return None

    def plot(self, **kwargs):
        """Plot data contained within the group.

        Valid keyword arguments are passed to Matplotlib.
        """
        plotdata = self.plottable_data
        if plotdata:
            plotdata.plot(**kwargs)
        else:
            raise NeXusError("There is no plottable data")

    def oplot(self, **kwargs):
        """Overplot the group signal over the current figure."""
        plotdata = self.plottable_data
        if plotdata:
            plotdata.oplot(**kwargs)
        else:
            raise NeXusError("There is no plottable data")

    def logplot(self, **kwargs):
        """Plot the group signal on a log scale."""
        plotdata = self.plottable_data
        if plotdata:
            plotdata.logplot(**kwargs)
        else:
            raise NeXusError("There is no plottable data")

    def implot(self, **kwargs):
        """Plot the group signal as an RGB(A) image."""
        plotdata = self.plottable_data
        if plotdata:
            plotdata.implot(**kwargs)
        else:
            raise NeXusError("There is no plottable data")

    def signals(self):
        """Return a dictionary of NXfield's containing signal data.

        The key is the value of the signal attribute.
        """
        signals = {}
        for obj in self.values():
            if 'signal' in obj.attrs:
                signals[obj.attrs['signal']] = obj
        return signals

    def _str_name(self, indent=0):
        return " " * indent + self.nxname + ':' + self.nxclass

    def _str_tree(self, indent=0, attrs=False, recursive=False):
        result = [self._str_name(indent=indent)]
        if self.attrs and (attrs or indent == 0):
            result.append(self._str_attrs(indent=indent+2))
        entries = self.entries
        if entries:
            names = sorted(entries, key=natural_sort)
            if recursive:
                if recursive is True or recursive >= indent:
                    for k in names:
                        result.append(entries[k]._str_tree(indent=indent+2,
                                                           attrs=attrs,
                                                           recursive=recursive)
                                      )
            else:
                for k in names:
                    result.append(entries[k]._str_name(indent=indent+2))
        return "\n".join(result)

    @property
    def nxtitle(self):
        """The group title.

        If there is no title field in the group or its parent group, the
        group's path is returned.
        """
        if 'title' in self:
            return text(self.title)
        elif self.nxgroup and 'title' in self.nxgroup:
            return text(self.nxgroup.title)
        else:
            root = self.nxroot
            if root.nxname != '' and root.nxname != 'root':
                return (root.nxname + '/' +
                        self.nxpath.lstrip('/')).rstrip('/')
            else:
                fname = self.nxfilename
                if fname is not None:
                    return str(Path(fname).name) + ':' + self.nxpath
                else:
                    return self.nxpath

    @property
    def entries(self):
        """Dictionary of NeXus objects in the group.

        If the NeXus data is stored in a file that was loaded with the
        'recursive' keyword set to False, only the root entries will have been
        read. This property automatically reads any missing entries as they are
        referenced.

        Returns
        -------
        dict of NXfields and/or NXgroups
            Dictionary of group objects.
        """
        if self._entries is None:
            if self.nxfile:
                with self.nxfile as f:
                    self._entries = f.readentries(self)
            else:
                self._entries = {}
            self.set_changed()
        return self._entries

    @property
    def entries_loaded(self):
        """True if the NXgroup entriees have been initialized."""
        return self._entries is not None

    nxsignal = None
    nxaxes = None
    nxerrors = None


class NXlink(NXobject):
    """Parent class for NeXus linked objects.

    The link is initialized by specifying the path to the link target and,
    if the link is to an external file, the filename. When it is possible to
    access the target, the class of the link is changed to NXlinkfield or
    NXlinkgroup.

    Attributes
    ----------
    nxlink : NXfield or NXgroup
        Target of link.
    """

    _class = 'NXlink'

    def __init__(self, target=None, file=None, name=None, group=None,
                 abspath=False, soft=False):
        self._class = 'NXlink'
        self._name = name
        self._group = group
        self._abspath = abspath
        self._soft = soft
        self._entries = None
        if file is not None:
            self._filename = file
            self._mode = 'r'
        else:
            self._filename = self._mode = None
        if isinstance(target, NXobject):
            if isinstance(target, NXlink):
                raise NeXusError("Cannot link to another NXlink object")
            if name is None:
                self._name = target.nxname
            self._target = target.nxpath
            if isinstance(target, NXfield):
                self._setclass(NXlinkfield)
            elif isinstance(target, NXgroup):
                self._setclass(_getclass(target.nxclass, link=True))
        else:
            if name is None and is_text(target):
                self._name = target.rsplit('/', 1)[1]
            self._target = text(target)
            if not self._target.startswith('/'):
                self._target = '/' + self._target
        self._link = None

    def __repr__(self):
        if self._filename:
            return f"NXlink(target='{self._target}', file='{self._filename}')"
        else:
            return f"NXlink('{self._target}')"

    def __getattr__(self, name):
        """Return the requested attribute from the target object.

        The value of the corresponding target attribute is returned, reading
        from the external file if necessary.
        """
        try:
            return getattr(self.nxlink, name)
        except Exception:
            raise NeXusError(f"Cannot resolve the link to '{self._target}'")

    def __setattr__(self, name, value):
        """Set an attribute of the link target.

        This is not allowed when the target is in an external file.

        Parameters
        ----------
        name : str
            Name of the attribute
        value : NXfield or NXgroup or NXattr or str or array-like
            Value to be assigned to the attribute.
        """
        if name.startswith('_'):
            object.__setattr__(self, name, value)
        elif self.is_external():
            raise NeXusError("Cannot modify an external link")
        else:
            try:
                self.nxlink.setattr(name, value)
            except Exception:
                raise NeXusError("Unable to modify link target")

    def __setitem__(self, idx, value):
        """Assign values to a slice of the target NXfield.

        Parameters
        ----------
        idx : slice
            Slice to be modified.
        value
            Value to be added. The value must be compatible with the NXfield
            dtype and it must be possible to broadcast it to the shape of the
            specified slice.
        """
        if self.is_external():
            raise NeXusError("Cannot modify an externally linked file")
        else:
            self.nxlink.__setitem__(idx, value)

    def __eq__(self, other):
        """Return True if two linked objects share the same target."""
        if isinstance(other, NXlink):
            return ((self._target == other._target) and
                    (self._filename == other._filename))
        else:
            return False

    def __deepcopy__(self, memo={}):
        """Return a deep copy of the link containing the target information."""
        obj = self
        dpcpy = obj.__class__()
        memo[id(self)] = dpcpy
        dpcpy._name = copy(self.nxname)
        dpcpy._target = copy(obj._target)
        if obj._filename:
            dpcpy._filename = copy(obj.nxfilename)
        else:
            dpcpy._filename = None
        dpcpy._abspath = copy(obj._abspath)
        dpcpy._link = None
        dpcpy._group = None
        return dpcpy

    def _str_name(self, indent=0):
        if self._filename:
            return (" " * indent + self.nxname + ' -> ' +
                    text(self._filename) + "['" + text(self._target) +
                    "']")
        else:
            return " " * indent + self.nxname + ' -> ' + text(self._target)

    def _str_tree(self, indent=0, attrs=False, recursive=False):
        return self._str_name(indent=indent)

    def update(self):
        """Update the NeXus file if necessary."""
        root = self.nxroot
        filename, mode = root.nxfilename, root.nxfilemode
        if (filename is not None and Path(filename).exists() and
                mode == 'rw'):
            with root.nxfile as f:
                f.update(self)
        self.set_changed()

    @property
    def nxlink(self):
        """Target of link.

        If called for the first time, this attempts to initialize the link
        class (NXlinkfield or NXlinkgroup) and attributes if the target
        is accessible.
        """
        self.initialize_link()
        if self._link is None:
            if self.is_external():
                self._link = self.external_link
            else:
                self._link = self.internal_link
        return self._link

    def initialize_link(self):
        """Resolve the link class and read in key attributes.

        Returns
        -------
        NXfield or NXgroup
            Target of link.
        """
        if self.nxclass == 'NXlink':
            if self.is_external():
                if self.path_exists():
                    with self.nxfile as f:
                        item = f.readpath(self.nxfilepath)
                else:
                    return
            elif self._target in self.nxroot:
                item = self.nxroot[self._target]
            else:
                return
            if isinstance(item, NXfield):
                self._setclass(NXlinkfield)
            elif isinstance(item, NXgroup):
                self._setclass(_getclass(item.nxclass, link=True))
            else:
                return

    @property
    def internal_link(self):
        """Return NXfield or NXgroup targeted by an internal link."""
        return self.nxroot[self._target]

    @property
    def external_link(self):
        """Return NXfield or NXgroup targeted by an external link."""
        try:
            with self.nxfile as f:
                item = f.readpath(self.nxfilepath)
            item._target = self.nxfilepath
            item._filename = self.nxfilename
            item._mode = 'r'
            return item
        except Exception:
            raise NeXusError(
                f"Cannot read the external link to '{self._filename}'")

    def is_external(self):
        if self.nxroot is self and self._filename:
            return True
        else:
            return super().is_external()

    @property
    def attrs(self):
        """Return attributes of the linked NXfield or NXgroup."""
        try:
            return self.nxlink.attrs
        except NeXusError:
            return AttrDict()

    @property
    def nxfilemode(self):
        """Read/write mode of the NeXus file if saved to a file.

        Notes
        -----
        External links are always read-only.
        """
        try:
            if self.is_external():
                return 'r'
            else:
                return self.nxlink.nxfilemode
        except Exception:
            return 'r'

    @property
    def abspath(self):
        """True if the filename is to be stored as an absolute path."""
        return self._abspath


class NXlinkfield(NXlink, NXfield):
    """Class for NeXus linked fields."""

    def __init__(self, target=None, file=None, name=None, abspath=False,
                 soft=False, **kwargs):
        NXlink.__init__(self, target=target, file=file, name=name,
                        abspath=abspath, soft=soft)
        self._class = 'NXfield'

    def __getitem__(self, idx):
        """Return the slab of the linked field defined by the index.

        Parameters
        ----------
        idx : slice
            Slice index or indices.

        Returns
        -------
        NXfield
            Field containing the slice values.
        """
        result = self.nxlink.__getitem__(idx)
        if isinstance(result, NXfield):
            result._name = self._name
        return result

    @property
    def nxdata(self):
        """Data of linked NXfield."""
        return self.nxlink.nxdata


class NXlinkgroup(NXlink, NXgroup):
    """Class for NeXus linked groups."""

    def __init__(self, target=None, file=None, name=None, abspath=False,
                 soft=False, **kwargs):
        NXlink.__init__(self, target=target, file=file, name=name,
                        abspath=abspath, soft=soft)
        if 'nxclass' in kwargs:
            self._setclass(_getclass(kwargs['nxclass'], link=True))
        else:
            self._class = 'NXlink'

    def __getattr__(self, name):
        """Return attribute looking in the group entries and attributes.

        If the attribute is the name of a defined NeXus class, a list of group
        entries of that class are returned.
        """
        return NXgroup(self).__getattr__(name)

    def _str_name(self, indent=0):
        if self._filename:
            return (" " * indent + self.nxname + ':' + self.nxclass +
                    ' -> ' + text(self._filename) +
                    "['" + text(self._target) + "']")
        else:
            return (" " * indent + self.nxname + ':' + self.nxclass +
                    ' -> ' + text(self._target))

    def _str_tree(self, indent=0, attrs=False, recursive=False):
        try:
            return NXgroup._str_tree(self, indent=indent, attrs=attrs,
                                     recursive=recursive)
        except Exception:
            return NXlink(self)._str_tree(self, indent=indent)

    @property
    def entries(self):
        """Dictionary of NeXus objects in the linked group.

        Returns
        -------
        dict of NXfields and/or NXgroups
            Dictionary of group objects.
        """
        _linked_entries = self.nxlink.entries
        _entries = {}
        if self.is_external():
            for entry in _linked_entries:
                _entries[entry] = _linked_entries[entry]
                _entries[entry]._group = self
        else:
            for entry in _linked_entries:
                _entries[entry] = deepcopy(_linked_entries[entry])
                _entries[entry]._group = self
        if _entries != self._entries:
            self._entries = _entries
            self.set_changed()
        return _entries


class NXroot(NXgroup):
    """NXroot group, a subclass of the `NXgroup` class.

    This group has additional methods to lock or unlock the tree.
    """

    def __init__(self, *args, **kwargs):
        self._class = 'NXroot'
        self._backup = None
        self._mtime = None
        self._file_modified = False
        NXgroup.__init__(self, *args, **kwargs)

    def __repr__(self):
        """Customize display of NXroot when associated with a file."""
        if self.nxfilename:
            return f"NXroot('{Path(self.nxfilename).stem}')"
        else:
            return f"NXroot('{self.nxname}')"

    def __enter__(self):
        """Open a NeXus file for multiple operations.

        Returns
        -------
        NXroot
            Current NXroot instance.
        """
        if self.nxfile:
            self.nxfile.__enter__()
        return self

    def __exit__(self, *args):
        """Close the NeXus file."""
        if self.nxfile:
            self.nxfile.__exit__()

    def reload(self):
        """Reload the NeXus file from disk."""
        if self.nxfilemode:
            with self.nxfile as f:
                f.reload()
            self.set_changed()
        else:
            raise NeXusError(
                f"'{self.nxname}' has no associated file to reload")

    def is_modified(self):
        """True if the NeXus file has been modified by an external process."""
        if self._file is None:
            self._file_modified = False
        else:
            _mtime = self._file.mtime
            if self._mtime and _mtime > self._mtime:
                self._file_modified = True
            else:
                self._file_modified = False
        return self._file_modified

    def lock(self):
        """Make the tree readonly."""
        if self._filename:
            if self.file_exists():
                self._mode = self._file.mode = 'r'
                self.set_changed()
            else:
                raise NeXusError(
                    f"'{Path(self.nxfilename).resolve()}' does not exist")

    def unlock(self):
        """Make the tree modifiable."""
        if self._filename:
            if self.file_exists():
                if not os.access(self.nxfilename, os.W_OK):
                    self._mode = self._file.mode = 'r'
                    raise NeXusError(
                        f"Not permitted to write to '{self._filename}'")
                if self.is_modified():
                    raise NeXusError("File modified. Reload before unlocking")
                self._mode = self._file.mode = 'rw'
            else:
                self._mode = None
                self._file = None
                raise NeXusError(
                    f"'{Path(self.nxfilename).resolve()}' does not exist")
            self.set_changed()

    def backup(self, filename=None, dir=None):
        """Backup the NeXus file.

        Parameters
        ----------
        filename : str, optional
            Name of file to contain the backup. If not specified, the backup is
            saved with a randomized name.
        dir : str, optional
            Directory to contain the backup, by default the current directory.
        """
        if self.nxfilemode is None:
            raise NeXusError(
                "Only data saved to a NeXus file can be backed up")
        if filename is None:
            if dir is None:
                dir = Path.cwd()
            import tempfile
            prefix = Path(self.nxfilename).stem
            suffix = Path(self.nxfilename).suffix
            prefix = prefix + '_backup_'
            backup = tempfile.mkstemp(prefix=prefix, suffix=suffix, dir=dir)[1]
        else:
            if dir is not None:
                filename = Path(dir).joinpath(filename)
            if Path(filename).exists():
                raise NeXusError(
                    f"'{Path(filename).resolve()}' already exists")
            else:
                backup = Path(filename).resolve()
        import shutil
        shutil.copy2(self.nxfilename, backup)
        self._backup = backup

    def restore(self, filename=None, overwrite=False):
        """Restore a backup.

        Parameters
        ----------
        filename : str, optional
            Name of file to restore the backup to. If no file name is given,
            the backup replaces the current NeXus file, provided 'overwrite'
            has been set to True.
        overwrite : bool, optional
            True if the file is to be overwritten, by default False
        """
        if self._backup is None:
            raise NeXusError("No backup exists")
        if filename is None:
            filename = self.nxfilename
        if Path(filename).exists() and not overwrite:
            raise NeXusError(
                f"To overwrite '{Path(filename).resolve()}', set 'overwite' "
                "to True")
        import shutil
        shutil.copy2(self._backup, filename)
        self.nxfile = filename

    def close(self):
        """Close the underlying HDF5 file."""
        if self.nxfile:
            self.nxfile.close()

    def set_default(self, over=False):
        """Override function to set default for plotting.

        Parameters
        ==========
        over : bool
            True if previous default should be overwritten
        """
        pass

    @property
    def plottable_data(self):
        """The default data group to be plotted in this tree.

        This will return the default group if the `default` attribute has been
        set. Otherwise, the first NXdata, NXmonitor, or NXlog group will be
        returned.

        Returns
        -------
        NXdata
            Data group to be plotted.
        """
        default = self.get_default()
        if default is not None:
            return default
        elif self.NXdata:
            return self.NXdata[0]
        elif self.NXmonitor:
            return self.NXmonitor[0]
        elif self.NXlog:
            return self.NXlog[0]
        elif self.NXentry:
            for entry in self.NXentry:
                data = entry.plottable_data
                if data is not None:
                    return data
        return None

    @property
    def nxfile(self):
        """NXFile storing the NeXus data."""
        if self._file:
            return self._file
        elif self._filename:
            self._file = NXFile(self._filename, self._mode)
            return self._file
        else:
            return None

    @nxfile.setter
    def nxfile(self, filename):
        if Path(filename).exists():
            self._filename = Path(filename).resolve()
            with NXFile(self._filename, 'r') as f:
                root = f.readfile()
            self._entries = root._entries
            for entry in self._entries:
                self._entries[entry]._group = self
            self._attrs._setattrs(root.attrs)
            self._file = NXFile(self._filename, self._mode)
            self.set_changed()
        else:
            raise NeXusError(f"'{Path(filename).resolve()}' does not exist")

    @property
    def nxbackup(self):
        """Path to the backup file if it exists."""
        return self._backup

    @property
    def mtime(self):
        """Modification time of the last change to root group."""
        return self._mtime


class NXentry(NXgroup):
    """NXentry group, a subclass of the NXgroup class."""

    def __init__(self, *args, **kwargs):
        self._class = 'NXentry'
        NXgroup.__init__(self, *args, **kwargs)

    def __add__(self, other):
        """Add two NXentry groups.

        All NXdata groups are added together. All other entries are copied from
        the current NXentry.

        Parameters
        ----------
        other : NXentry
            Entry to be added.

        Returns
        -------
        NXentry
            Group after addition.
        """
        result = NXentry(attrs=self.attrs)
        try:
            names = [name for name in self if
                     (isinstance(self[name], NXdata) or
                      isinstance(self[name], NXmonitor))]
            for name in names:
                if isinstance(other[name], NXdata):
                    result[name] = self[name] + other[name]
                else:
                    raise KeyError
            for name in [name for name in self if name not in names]:
                result[name] = self[name]
            return result
        except KeyError:
            raise NeXusError("Inconsistency between two NXentry groups")

    def __sub__(self, other):
        """Subtract another NXentry group from the current NXentry.

        All NXdata groups are subtracted. All other entries are copied from
        the current NXentry.

        Parameters
        ----------
        other : NXentry
            Entry to be subtracted.

        Returns
        -------
        NXentry
            Group after subtraction.
        """
        result = NXentry(attrs=self.attrs)
        try:
            names = [name for name in self if isinstance(self[name], NXdata)]
            for name in names:
                if isinstance(other[name], NXdata):
                    result[name] = self[name] - other[name]
                else:
                    raise KeyError
            for name in [name for name in self
                         if not isinstance(self[name], NXdata)]:
                result[name] = self[name]
            return result
        except KeyError:
            raise NeXusError("Inconsistency between two NXentry groups")

    def set_default(self, over=False):
        """Set group as the default for plotting.

        This will set defaults for parents of the parent group unless they have
        been set previously.

        Parameters
        ==========
        over : bool
            True if previous default should be overwritten
        """
        group = self.nxgroup
        if group is None:
            raise NeXusError(
                "The default cannot be defined without a parent group")
        elif isinstance(group, NXentry) or isinstance(group, NXroot):
            group.attrs['default'] = self.nxname
            parent_group = group.nxgroup
            if parent_group:
                if over or parent_group.get_default() is None:
                    group.set_default(over=over)
        else:
            raise NeXusError(
                "The default can only be defined in a NXentry or NXroot group")

    @property
    def plottable_data(self):
        """The default data group to be plotted in this entry.

        This will return the default group if the `default` attribute has been
        set. Otherwise, the first NXdata, NXmonitor, or NXlog group will be
        returned.
        """
        default = self.get_default()
        if default is not None:
            return default
        elif self.NXdata:
            return self.NXdata[0]
        elif self.NXmonitor:
            return self.NXmonitor[0]
        elif self.NXlog:
            return self.NXlog[0]
        else:
            return None


class NXsubentry(NXentry):
    """NXsubentry group, a subclass of the NXsubentry class."""

    def __init__(self, *args, **kwargs):
        self._class = 'NXsubentry'
        NXgroup.__init__(self, *args, **kwargs)


class NXdata(NXgroup):
    """NXdata group, a subclass of the NXgroup class.

    The constructor assumes that the first argument contains the signal and
    the second contains either the axis, for one-dimensional data, or a list
    of axes, for multidimensional data. These arguments can either be NXfield
    objects or NumPy arrays, which are converted to NXfield objects with
    default names. Alternatively, the signal and axes NXfields can be defined
    using the 'nxsignal' and 'nxaxes' properties. See the examples below.

    Various arithmetic operations (addition, subtraction, multiplication,
    and division) have been defined for combining NXdata groups with other
    NXdata groups, NumPy arrays, or constants, raising a NeXusError if the
    shapes don't match. Data errors are propagated in quadrature if
    they are defined, i.e., if the 'nexerrors' attribute is not None,

    Parameters
    ----------
    signal : NXfield
        Field defining the data to be plotted.
    axes : tuple of NXfields
        Tuple of one-dimensional fields defining the plot axes in the order of
        the corresponding signal dimensions.
    errors : NXfield, optional
        Field containing the standard deviations of the signal values.

    Attributes
    ----------
    nxsignal : NXfield
        The NXfield containing the data to be plotted.
    nxaxes : tuple of NXfields
        A tuple of NXfields containing the plot axes
    nxerrors : NXfield
        The NXfield containing the standard deviations of the signal values.
    nxweights : NXfield
        The NXfield containing signal value weights.

    Examples
    --------
    There are three methods of creating valid NXdata groups with the
    signal and axes NXfields defined according to the NeXus standard.

    1) Create the NXdata group with NumPy arrays that will be assigned
       default names.

       >>> x = np.linspace(0, 2*np.pi, 101)
       >>> line = NXdata(sin(x), x)
       data:NXdata
         signal = float64(101)
           @axes = x
           @signal = 1
         axis1 = float64(101)

    2) Create the NXdata group with NXfields that have their internal
       names already assigned.

       >>> x = NXfield(linspace(0,2*pi,101), name='x')
       >>> y = NXfield(linspace(0,2*pi,101), name='y')
       >>> X, Y = np.meshgrid(x, y)
       >>> z = NXfield(sin(X) * sin(Y), name='z')
       >>> entry = NXentry()
       >>> entry.grid = NXdata(z, (x, y))
       >>> grid.tree()
       entry:NXentry
         grid:NXdata
           x = float64(101)
           y = float64(101)
           z = float64(101x101)
             @axes = x:y
             @signal = 1

    3) Create the NXdata group with keyword arguments defining the names
       and set the signal and axes using the nxsignal and nxaxes properties.

       >>> x = linspace(0,2*pi,101)
       >>> y = linspace(0,2*pi,101)
       >>> X, Y = np.meshgrid(x, y)
       >>> z = sin(X) * sin(Y)
       >>> entry = NXentry()
       >>> entry.grid = NXdata(z=sin(X)*sin(Y), x=x, y=y)
       >>> entry.grid.nxsignal = entry.grid.z
       >>> entry.grid.nxaxes = [entry.grid.x,entry.grid.y]
       >>> grid.tree()
       entry:NXentry
         grid:NXdata
           x = float64(101)
           y = float64(101)
           z = float64(101x101)
             @axes = x:y
             @signal = 1
    """

    def __init__(self, signal=None, axes=None, errors=None, weights=None,
                 *args, **kwargs):
        self._class = 'NXdata'
        NXgroup.__init__(self, *args, **kwargs)
        attrs = {}
        if axes is not None:
            if not is_iterable(axes):
                axes = [axes]
            axis_names = {}
            i = 0
            for axis in axes:
                i += 1
                if isinstance(axis, NXfield) or isinstance(axis, NXlink):
                    if axis.nxname == 'unknown' or axis.nxname in self:
                        axis_name = f'axis{i}'
                    else:
                        axis_name = axis.nxname
                else:
                    axis_name = f'axis{i}'
                self[axis_name] = axis
                axis_names[i] = axis_name
            attrs['axes'] = list(axis_names.values())
        if signal is not None:
            if isinstance(signal, NXfield) or isinstance(signal, NXlink):
                if signal.nxname == 'unknown' or signal.nxname in self:
                    signal_name = 'signal'
                else:
                    signal_name = signal.nxname
            else:
                signal_name = 'signal'
            self[signal_name] = signal
            attrs['signal'] = signal_name
            if errors is not None:
                errors_name = signal_name+'_errors'
                self[errors_name] = errors
            if weights is not None:
                weights_name = signal_name+'_weights'
                self[weights_name] = weights
        self.attrs._setattrs(attrs)

    def __setattr__(self, name, value):
        """Set a group attribute.

        This sets attributes the same way as the `NXgroup` class, unless the
        name is "mask", which is set by its property setter.

        Parameters
        ----------
        name : str
            Name of the attribute.
        value : NXfield or NXgroup or NXattr or str or array-like
            Value of the attribute.
        """
        if name == 'mask':
            object.__setattr__(self, name, value)
        else:
            super().__setattr__(name, value)

    def __getitem__(self, key):
        """Return an entry in the group or a NXdata group containing a slice.

        Parameters
        ----------
        key : str or slice
            If 'key' is a string, the entry of the same name is returned. If
            'key' is a slice, a NXdata group containing requested slab is
            returned.

        Returns
        -------
        NXfield or NXgroup or NXdata
            Nexus entry in the group or a group containing sliced data.

        Notes
        -----
        In most cases, the slice values are applied to the NXfield array
        and returned within a new NXfield with the same metadata. However,
        if any of the index start or stop values are real, the NXfield is
        returned with values between the limits set by the corresponding axes.
        """
        if is_text(key):  # i.e., requesting a dictionary value
            return NXgroup.__getitem__(self, key)
        elif self.nxsignal is not None:
            idx, axes = self.slab(key)
            removed_axes = []
            for axis in axes:
                if (axis.shape == () or axis.shape == (0,) or
                        axis.shape == (1,)):
                    removed_axes.append(axis)
            axes = [ax for ax in axes if ax not in [rax for rax in removed_axes
                                                    if rax is ax]]
            signal = self.nxsignal[idx]
            if self.nxerrors:
                errors = self.nxerrors[idx]
            else:
                errors = None
            if self.nxweights:
                weights = self.nxweights[idx]
            else:
                weights = None
            if 'axes' in signal.attrs:
                del signal.attrs['axes']
            result = NXdata(signal, axes, errors, weights, *removed_axes)
            if errors is not None:
                result.nxerrors = errors
            if weights is not None:
                result.nxweights = weights
            if self.nxsignal.mask is not None:
                if isinstance(self.nxsignal.mask, NXfield):
                    result[self.nxsignal.mask.nxname] = signal.mask
            if self.nxtitle:
                result.title = self.nxtitle
            return result
        else:
            raise NeXusError("No signal specified")

    def __setitem__(self, idx, value):
        """Set the values of a slab defined by a slice

        Parameters
        ----------
        idx : slice
            Index of values to be assigned the value.
        value : array-like
            The values to be assigned. Their shape should match the index or
            be compatible with the usual NumPy broadcasting rules.

        Notes
        -----
        In most cases, the slice values define the indices of the signal slab.
        However, if the index start or stop values of any dimension are real,
        that dimension's slice is determined from the indices of the
        corresponding axis with the requested values.
        """
        if is_text(idx):
            NXgroup.__setitem__(self, idx, value)
        elif self.nxsignal is not None:
            if isinstance(idx, numbers.Integral) or isinstance(idx, slice):
                axis = self.nxaxes[0]
                if self.nxsignal.shape[0] == axis.shape[0]:
                    axis = axis.boundaries()
                idx = convert_index(idx, axis)
                self.nxsignal[idx] = value
            else:
                slices = []
                axes = self.nxaxes
                for i, ind in enumerate(idx):
                    if self.nxsignal.shape[i] == axes[i].shape[0]:
                        axis = axes[i].boundaries()
                    else:
                        axis = axes[i]
                    ind = convert_index(ind, axis)
                    if isinstance(ind, slice) and ind.stop is not None:
                        ind = slice(ind.start, ind.stop-1, ind.step)
                    slices.append(ind)
                self.nxsignal[tuple(slices)] = value
        else:
            raise NeXusError("Invalid index")

    def __delitem__(self, key):
        """Delete an entry in the current group.

        If the entry is a signal, the 'signal' attribute is also deleted. If
        the entry is an axis, its entry in the 'axes' attribute array is
        replaced by '.', designating an undefined axis.

        Parameters
        ----------
        key : str
            Name of the group entry to be deleted.
        """
        super().__delitem__(key)
        if 'signal' in self.attrs and self.attrs['signal'] == key:
            del self.attrs['signal']
        elif 'axes' in self.attrs:
            self.attrs['axes'] = [ax if ax != key else '.'
                                  for ax in _readaxes(self.attrs['axes'])]

    def __add__(self, other):
        """Add the current data group to another NXdata group or an array.

        The result contains a copy of all the metadata contained in
        the first NXdata group. The module checks that the dimensions are
        compatible, but does not check that the NXfield names or values are
        identical. This is so that spelling variations or rounding errors
        do not make the operation fail. However, it is up to the user to
        ensure that the results make sense.

        Parameters
        ----------
        other : NXdata or array-like
            NXdata group to be added to the current group or values to be
            added to the signal.

        Returns
        -------
        NXdata
            NXdata group with the summed data.
        """
        result = deepcopy(self)
        if isinstance(other, NXdata):
            if self.nxsignal and self.nxsignal.shape == other.nxsignal.shape:
                result[self.nxsignal.nxname] = self.nxsignal + other.nxsignal
                if self.nxerrors:
                    if other.nxerrors:
                        result.nxerrors = np.sqrt(self.nxerrors**2 +
                                                  other.nxerrors**2)
                    else:
                        result.nxerrors = self.nxerrors
                if self.nxweights:
                    if other.nxweights:
                        result.nxweights = self.nxweights + other.nxweights
                    else:
                        result.nxweights = self.nxweights
                return result
        elif isinstance(other, NXgroup):
            raise NeXusError("Cannot add two arbitrary groups")
        else:
            result[self.nxsignal.nxname] = self.nxsignal + other
            return result

    def __sub__(self, other):
        """Subtract NXdata group or array values from the current group.

        The result contains a copy of all the metadata contained in
        the first NXdata group. The module checks that the dimensions are
        compatible, but does not check that the NXfield names or values are
        identical. This is so that spelling variations or rounding errors
        do not make the operation fail. However, it is up to the user to
        ensure that the results make sense.

        Parameters
        ----------
        other : NXdata or array-like
            Values to be subtracted from the current group.

        Returns
        -------
        NXdata
            NXdata group containing the subtracted data.
        """
        result = deepcopy(self)
        if isinstance(other, NXdata):
            if self.nxsignal and self.nxsignal.shape == other.nxsignal.shape:
                result[self.nxsignal.nxname] = self.nxsignal - other.nxsignal
                if self.nxerrors:
                    if other.nxerrors:
                        result.nxerrors = np.sqrt(self.nxerrors**2 +
                                                  other.nxerrors**2)
                    else:
                        result.nxerrors = self.nxerrors
                if self.nxweights:
                    if other.nxweights:
                        result.nxweights = self.nxweights - other.nxweights
                    else:
                        result.nxweights = self.nxweights
                return result
        elif isinstance(other, NXgroup):
            raise NeXusError("Cannot subtract two arbitrary groups")
        else:
            result[self.nxsignal.nxname] = self.nxsignal - other
            return result

    def __mul__(self, other):
        """Multiply the current group by another NXdata group or an array.

        The result contains a copy of all the metadata contained in
        the first NXdata group. The module checks that the dimensions are
        compatible, but does not check that the NXfield names or values are
        identical. This is so that spelling variations or rounding errors
        do not make the operation fail. However, it is up to the user to
        ensure that the results make sense.

        Parameters
        ----------
        other : NXdata or array-like
            Other values to multiply the data by.

        Returns
        -------
        NXdata
            NXdata group with the multiplied data.
        """
        result = deepcopy(self)
        if isinstance(other, NXdata):
            # error here signal not defined in this scope
            # if self.nxsignal and signal.shape == other.nxsignal.shape:
            if self.nxsignal and self.nxsignal.shape == other.nxsignal.shape:
                result[self.nxsignal.nxname] = self.nxsignal * other.nxsignal
                if self.nxerrors:
                    if other.nxerrors:
                        result.nxerrors = np.sqrt(
                                          (self.nxerrors * other.nxsignal)**2 +
                                          (other.nxerrors * self.nxsignal)**2)
                    else:
                        result.nxerrors = self.nxerrors
                if self.nxweights:
                    if other.nxweights:
                        result.nxweights = self.nxweights * other.nxweights
                    else:
                        result.nxweights = self.nxweights
                return result
        elif isinstance(other, NXgroup):
            raise NeXusError("Cannot multiply two arbitrary groups")
        else:
            result[self.nxsignal.nxname] = self.nxsignal * other
            if self.nxerrors:
                result.nxerrors = self.nxerrors * other
            if self.nxweights:
                result.nxweights = self.nxweights * other
            return result

    def __rmul__(self, other):
        """Multiply the current group by another NXdata group or an array.

        This variant makes __mul__ commutative.

        Parameters
        ----------
        other : NXdata or array-like
            Other values to multiply the data by.

        Returns
        -------
        NXdata
            NXdata group with the multiplied data.
        """
        return self.__mul__(other)

    def __truediv__(self, other):
        """Divide the current group by another NXdata group or an array.

        The result contains a copy of all the metadata contained in
        the first NXdata group. The module checks that the dimensions are
        compatible, but does not check that the NXfield names or values are
        identical. This is so that spelling variations or rounding errors
        do not make the operation fail. However, it is up to the user to
        ensure that the results make sense.

        Parameters
        ----------
        other : NXdata or array-like
            Other values to divide the data by.

        Returns
        -------
        NXdata
            NXdata group with the multiplied data.
        """
        result = deepcopy(self)
        if isinstance(other, NXdata):
            if self.nxsignal and self.nxsignal.shape == other.nxsignal.shape:
                result[self.nxsignal.nxname] = self.nxsignal / other.nxsignal
                if self.nxerrors:
                    if other.nxerrors:
                        result.nxerrors = (
                             np.sqrt(
                                self.nxerrors ** 2 +
                                (result[self.nxsignal.nxname] * other.nxerrors)
                                ** 2) / other.nxsignal)
                    else:
                        result.nxerrors = self.nxerrors
                return result
        elif isinstance(other, NXgroup):
            raise NeXusError("Cannot divide two arbitrary groups")
        else:
            result[self.nxsignal.nxname] = self.nxsignal / other
            if self.nxerrors:
                result.nxerrors = self.nxerrors / other
            if self.nxweights:
                result.nxweights = self.nxweights / other
            return result

    def weighted_data(self):
        """Return group with the signal divided by the weights"""
        signal, errors, weights = (self.nxsignal, self.nxerrors,
                                   self.nxweights)
        if signal and weights:
            result = deepcopy(self)
            with np.errstate(divide='ignore'):
                result[signal.nxname] = np.where(weights > 0,
                                                 signal/weights,
                                                 0.0)
                if errors:
                    result[errors.nxname] = np.where(weights > 0,
                                                     errors/weights,
                                                     0.0)
            del result[weights.nxname]
        elif signal is None:
            raise NeXusError("No signal defined for this NXdata group")
        elif weights is None:
            raise NeXusError("No weights defined for this NXdata group")
        return result

    def prepare_smoothing(self):
        """Create a smooth interpolation function for one-dimensional data."""
        if self.nxsignal.ndim > 1:
            raise NeXusError("Can only smooth 1D data")
        from scipy.interpolate import interp1d
        signal, axes = self.nxsignal, self.nxaxes
        x, y = centers(axes[0], signal.shape[0]), signal
        self._smoothing = interp1d(x, y, kind='cubic')

    def smooth(self, n=1001, factor=None, xmin=None, xmax=None):
        """Return a NXdata group containing smooth interpolations of 1D data.

        The number of point is either set by `n` or by decreasing the average
        step size by `factor` - if `factor` is not None, it overrides the value
        of `n``.

        Parameters
        ----------
        n : int, optional
            Number of x-values in interpolation, by default 1001
        factor: int, optional
            Factor by which the step size will be reduced, by default None
        xmin : float, optional
            Minimum x-value, by default None
        xmax : float, optional
            Maximum x-value, by default None

        Returns
        -------
        NXdata
            NeXus group containing the interpolated data
        """
        if self._smoothing is None:
            self.prepare_smoothing()
        signal, axis = self.nxsignal, self.nxaxes[0]
        x = centers(axis, signal.shape[0])
        if xmin is None:
            xmin = x.min()
        else:
            xmin = max(xmin, x.min())
        if xmax is None:
            xmax = x.max()
        else:
            xmax = min(xmax, x.max())
        if factor:
            step = np.average(x[1:] - x[:-1]) / factor
            n = int((xmax - xmin) / step) + 1
        xs = NXfield(np.linspace(xmin, xmax, n), name=axis.nxname)
        ys = NXfield(self._smoothing(xs), name=signal.nxname)
        return NXdata(ys, xs, title=self.nxtitle)

    def select(self, divisor=1.0, offset=0.0, symmetric=False, smooth=False,
               max=False, min=False, tol=1e-8):
        """Return a NXdata group with axis values divisible by a given value.

        This function only applies to one-dimensional data.

        Parameters
        ----------
        divisor : float, optional
            Divisor used to select axis values, by default 1.0
        offset : float, optional
            Offset to add to selected values, by default 0.0
        symmetric : bool, optional
            True if the offset is to be applied symmetrically about selections,
            by default False
        smooth : bool, optional
            True if data are to be smoothed before the selection, by default
            False
        max : bool, optional
            True if the local maxima should be selected, by default False
        min : bool, optional
            True if the local minima should be selected, by default False
        tol : float, optional
            Tolerance to be used in defining the remainder, by default 1e-8

        Returns
        -------
        NXdata
            NeXus group containing the selected data

        Notes
        -----
        It is assumed that the offset changes sign when the axis values are
        negative. So if `divisor=1` and `offset=0.2`, the selected values close
        to the origin are -1.2, -0.2, 0.2, 1.2, etc. When `symmetric` is True,
        the selected values are -1.2, -0.8, -0.2, 0.2, 0.8, 1.2, etc.

        The `min` and `max` keywords are mutually exclusive. If both are set to
        True, only the local maxima are returned.

        """
        if self.ndim > 1:
            raise NeXusError(
                "This function only works on one-dimensional data")
        if smooth:
            data = self.smooth(factor=10)
        else:
            data = self
        x = data.nxaxes[0]
        if symmetric:
            condition = np.where(
                            np.isclose(
                                np.remainder(x-offset,  divisor),
                                0.0, atol=tol) |
                            np.isclose(
                                np.remainder(x+offset,  divisor),
                                0.0, atol=tol) |
                            np.isclose(
                                np.remainder(x-offset,  divisor),
                                divisor, atol=tol) |
                            np.isclose(
                                np.remainder(x+offset,  divisor),
                                divisor, atol=tol))
        else:
            def sign(x):
                return np.where(x != 0.0, np.sign(x), 1)
            condition = np.where(
                np.isclose(
                    np.remainder(
                        sign(x)*(np.abs(x)-offset), divisor),
                    0.0, atol=tol) |
                np.isclose(
                    np.remainder(
                        sign(x)*(np.abs(x)-offset), divisor),
                    divisor, atol=tol))
        if min and max:
            raise NeXusError("Select either 'min' or 'max', not both")
        elif min or max:
            def consecutive(idx):
                return np.split(idx, np.where(np.diff(idx) != 1)[0]+1)
            signal = data.nxsignal
            unique_idx = []
            if max:
                for idx in consecutive(condition[0]):
                    unique_idx.append(idx[0]+signal.nxvalue[idx].argmax())
            else:
                for idx in consecutive(condition[0]):
                    unique_idx.append(idx[0]+signal.nxvalue[idx].argmin())
            condition = (np.array(unique_idx),)
        return data[condition]

    def project(self, axes, limits=None, summed=True):
        """Return a projection of the data with specified axes and limits.

        This function is used to create two-dimensional projections of two- or
        higher-dimensional data. The axes can be in any order. The limits are
        defined for all the dimensions. They either define the axis limits in
        the two-dimensional projection or the range over which the data are
        summed or averaged for additional dimensions.

        Parameters
        ----------
        axes : tuple of ints
            Axes to be used in the two-dimensional projection.
        limits : tuple
            A tuple of minimum and maximum values for each dimension. By
            default, all values are set to None. For signals of greater than
            two dimensions, this sums all the data in the orthogonal
            dimensions.
        summed : bool, optional
            True if the data is summed over the limits, False if the data is
            averaged, by default True.

        Returns
        -------
        NXdata
            NXdata group containing the projection.

        Notes
        -----
        Using the default `limits=None` should be used with caution, since it
        requires reading the entire data set into memory.
        """
        signal_rank = self.ndim
        if not is_iterable(axes):
            axes = [axes]
        if limits is None:
            limits = [(None, None)] * signal_rank
        elif len(limits) < signal_rank:
            raise NeXusError("Too few limits specified")
        elif len(axes) > 2:
            raise NeXusError(
                "Projections to more than two dimensions not supported")
        elif any([np.isclose(limits[axis][1]-limits[axis][0], 0)
                  for axis in axes]):
            raise NeXusError("One of the projection axes has zero range")
        projection_axes = sorted([x for x in range(len(limits))
                                  if x not in axes], reverse=True)
        idx, _ = self.slab([slice(_min, _max) for _min, _max in limits])
        result = self[idx]
        idx, slab_axes = list(idx), list(projection_axes)
        for slab_axis in slab_axes:
            if isinstance(idx[slab_axis], numbers.Integral):
                idx.pop(slab_axis)
                projection_axes.pop(projection_axes.index(slab_axis))
                for i in range(len(projection_axes)):
                    if projection_axes[i] > slab_axis:
                        projection_axes[i] -= 1
        if projection_axes:
            if summed:
                result = result.sum(projection_axes)
            else:
                result = result.average(projection_axes)
        if len(axes) > 1 and axes[0] > axes[1]:
            signal = result.nxsignal
            errors = result.nxerrors
            weights = result.nxweights
            result[signal.nxname].replace(signal.transpose())
            result.nxsignal = result[signal.nxname]
            if errors:
                result[errors.nxname].replace(errors.transpose())
                result.nxerrors = result[errors.nxname]
            if weights:
                result[weights.nxname].replace(weights.transpose())
                result.nxweights = result[weights.nxname]
            result.nxaxes = result.nxaxes[::-1]
        return result

    def transpose(self, axes=None):
        """Transpose the signal array and axes.

        Parameters
        ----------
        axes : tuple or list of ints, optional
            If specified, it must be a tuple or list which contains a
            permutation of [0,1,..,N-1] where N is the number of axes.
            If not specified, defaults to range(self.ndim)[::-1].

        Returns
        -------
        NXdata
            NXdata group containing the data with transposed axes.
        """
        if axes is None:
            axes = list(range(self.ndim)[::-1])
        result = NXdata(self.nxsignal.transpose(axes=axes),
                        [self.nxaxes[i] for i in axes], title=self.nxtitle)
        if self.nxangles:
            if self.ndim == 3:
                result.nxangles = [self.nxangles[i] for i in axes]
            else:
                result.nxangles = self.nxangles
        return result

    def slab(self, idx):
        """Return a tuple containing the signal slice and sliced axes.

        Real values in the slice objects are converted to array indices
        given by the axis values of the corresponding dimension.

        Parameters
        ----------
        idx : slice
            Indices of the slab.

        Returns
        -------
        tuple
            Tuple containing the signal slice and a list of sliced axes.
        """
        if (isinstance(idx, numbers.Real) or isinstance(idx, numbers.Integral)
                or isinstance(idx, slice)):
            idx = [idx]
        signal = self.nxsignal
        axes = self.nxaxes
        slices = []
        for i, ind in enumerate(idx):
            if isinstance(ind, np.ndarray):
                slices.append(ind)
                axes[i] = axes[i][ind]
            elif is_real_slice(ind):
                if signal.shape[i] == axes[i].shape[0]:
                    axis = axes[i].boundaries()
                else:
                    axis = axes[i]
                ind = convert_index(ind, axis)
                if signal.shape[i] < axes[i].shape[0]:
                    axes[i] = axes[i][ind]
                    if isinstance(ind, slice) and ind.stop is not None:
                        ind = slice(ind.start, ind.stop-1, ind.step)
                elif (signal.shape[i] == axes[i].shape[0]):
                    if isinstance(ind, slice) and ind.stop is not None:
                        ind = slice(ind.start, ind.stop-1, ind.step)
                    axes[i] = axes[i][ind]
                slices.append(ind)
            else:
                ind = convert_index(ind, axes[i])
                slices.append(ind)
                if (isinstance(ind, slice) and ind.stop is not None
                        and signal.shape[i] < axes[i].shape[0]):
                    ind = slice(ind.start, ind.stop+1, ind.step)
                axes[i] = axes[i][ind]
        return tuple(slices), axes

    def get_default(self):
        """Return this NXdata group as the default for plotting."""
        return self

    def set_default(self, over=False):
        """Set group as the default for plotting.

        Parameters
        ==========
        over : bool
            True if previous default should be overwritten
        """
        group = self.nxgroup
        if group is None:
            raise NeXusError(
                "The default cannot be defined without a parent group")
        elif isinstance(group, NXentry) or isinstance(group, NXroot):
            group.attrs['default'] = self.nxname
            parent_group = group.nxgroup
            if parent_group:
                if over or parent_group.get_default() is None:
                    group.set_default(over=over)
        else:
            raise NeXusError(
                "The default can only be defined in a NXentry or NXroot group")

    @property
    def plottable_data(self):
        """True if the NXdata group is plottable."""
        if self.nxsignal is not None:
            return self
        else:
            return None

    @property
    def plot_shape(self):
        """Shape of plottable data.

        Size-one axes are removed from the shape.
        """
        if self.nxsignal is not None:
            return self.nxsignal.plot_shape
        else:
            return None

    @property
    def plot_rank(self):
        """Rank of the plottable data.

        Size-one axes are removed from the rank.
        """
        if self.nxsignal is not None:
            return self.nxsignal.plot_rank
        else:
            return None

    @property
    def plot_axes(self):
        """Plottable axes.

        Size-one axes are removed.
        """
        signal = self.nxsignal
        if signal is not None:
            if len(signal.shape) > len(signal.plot_shape):
                axes = self.nxaxes
                newaxes = []
                for i in range(signal.ndim):
                    if signal.shape[i] > 1:
                        newaxes.append(axes[i])
                return newaxes
            else:
                return self.nxaxes
        else:
            return None

    def is_image(self):
        """True if the data are compatible with an RGB(A) image."""
        signal = self.nxsignal
        if signal is not None:
            return signal.is_image()
        else:
            return False

    def plot(self, fmt='', xmin=None, xmax=None, ymin=None, ymax=None,
             vmin=None, vmax=None, **kwargs):
        """Plot the NXdata group.

        The format argument is used to set the color and type of the
        markers or lines for one-dimensional plots, using the standard
        Matplotlib syntax. The default is set to blue circles. All
        keyword arguments accepted by matplotlib.pyplot.plot can be
        used to customize the plot.

        Parameters
        ----------
        fmt : str, optional
            Matplotlib format string, by default ''
        xmin : float, optional
            Minimum x-value in plot, by default None
        xmax : float, optional
            Maximum x-value in plot, by default None
        ymin : float, optional
            Minimum y-value in plot, by default None
        ymax : float, optional
            Maximum y-value in plot, by default None
        vmin : float, optional
            Minimum signal value for 2D plots, by default None
        vmax : float, optional
            Maximum signal value for 2D plots, by default None

        Notes
        -----
        In addition to the Matplotlib keyword arguments, the following
        are defined ::

            log = True     - plot the intensity on a log scale
            logy = True    - plot the y-axis on a log scale
            logx = True    - plot the x-axis on a log scale
            over = True    - plot on the current figure
            image = True   - plot as an RGB(A) image
        """
        signal = self.nxsignal
        if signal is None:
            raise NeXusError("No plotting signal defined")
        elif not signal.exists():
            raise NeXusError(f"Data for '{signal.nxpath}' does not exist")
        elif not signal.is_plottable():
            raise NeXusError(f"'{signal.nxpath}' is not plottable")
        else:
            axes = self.plot_axes
            if axes is not None and not self.nxsignal.valid_axes(axes):
                raise NeXusError("Defined axes not compatible with the signal")

        if ('interpretation' in signal.attrs and
                'rgb' in signal.attrs['interpretation'] and signal.is_image()):
            kwargs['image'] = True

        # Plot with the available plotter
        try:
            from __main__ import plotview
            if plotview is None:
                raise ImportError
        except ImportError:
            from .plot import plotview

        plotview.plot(self, fmt, xmin=xmin, xmax=xmax, ymin=ymin, ymax=ymax,
                      vmin=vmin, vmax=vmax, **kwargs)

    def oplot(self, fmt='', **kwargs):
        """Plot the data over the current figure."""
        self.plot(fmt=fmt, over=True, **kwargs)

    def logplot(self, fmt='', xmin=None, xmax=None, ymin=None, ymax=None,
                vmin=None, vmax=None, **kwargs):
        """Plot the data intensity on a log scale."""
        self.plot(fmt=fmt, log=True,
                  xmin=xmin, xmax=xmax, ymin=ymin, ymax=ymax,
                  vmin=vmin, vmax=vmax, **kwargs)

    def implot(self, fmt='', xmin=None, xmax=None, ymin=None, ymax=None,
               vmin=None, vmax=None, **kwargs):
        """Plot the data intensity as an RGB(A) image."""
        if (self.nxsignal.plot_rank > 2 and
                (self.nxsignal.shape[-1] == 3 or
                 self.nxsignal.shape[-1] == 4)):
            self.plot(fmt=fmt, image=True,
                      xmin=xmin, xmax=xmax, ymin=ymin, ymax=ymax,
                      vmin=vmin, vmax=vmax, **kwargs)
        else:
            raise NeXusError("Invalid shape for RGB(A) image")

    @property
    def ndim(self):
        """Rank of the NXdata signal."""
        signal = self.nxsignal
        if signal is None:
            raise NeXusError("No signal defined for NXdata group")
        else:
            return signal.ndim

    @property
    def shape(self):
        """Shape of the NXdata signal."""
        signal = self.nxsignal
        if signal is None:
            raise NeXusError("No signal defined for NXdata group")
        else:
            return signal.shape

    @property
    def nxsignal(self):
        """NXfield containing the signal data."""
        if len(self) == 1 and self.NXfield:
            return self.NXfield[0]
        elif 'signal' in self.attrs and self.attrs['signal'] in self:
            return self[self.attrs['signal']]
        for obj in self.values():
            if 'signal' in obj.attrs and text(obj.attrs['signal']) == '1':
                if isinstance(self[obj.nxname], NXlink):
                    return self[obj.nxname].nxlink
                else:
                    return self[obj.nxname]
        return None

    @nxsignal.setter
    def nxsignal(self, signal):
        if isinstance(signal, NXfield) or isinstance(signal, NXlink):
            self.attrs['signal'] = signal.nxname
            if signal not in self:
                self[signal.nxname] = signal
        elif isinstance(signal, str):
            self.attrs['signal'] = signal
        else:
            raise NeXusError("Signal value must be a NXfield or string")

    @property
    def nxaxes(self):
        """List of NXfields containing the axes."""
        def empty_axis(i):
            return NXfield(np.arange(self.nxsignal.shape[i]), name=f'Axis{i}')

        def plot_axis(axis):
            return NXfield(axis.nxdata, name=axis.nxname, attrs=axis.attrs)
        try:
            if 'axes' in self.attrs:
                axis_names = _readaxes(self.attrs['axes'])
            elif self.nxsignal is not None and 'axes' in self.nxsignal.attrs:
                axis_names = _readaxes(self.nxsignal.attrs['axes'])
            axes = [None] * len(axis_names)
            for i, axis_name in enumerate(axis_names):
                axis_name = axis_name.strip()
                if axis_name == '' or axis_name == '.':
                    axes[i] = empty_axis(i)
                else:
                    axes[i] = plot_axis(self[axis_name])
            return axes
        except (AttributeError, IndexError, KeyError, UnboundLocalError):
            axes = []
            for entry in self:
                if 'axis' in self[entry].attrs:
                    axis = self[entry].attrs['axis']
                    if axis not in axes and self[entry] is not self.nxsignal:
                        axes[axis] = self[entry]
                    else:
                        return None
            if axes:
                return [plot_axis(axes[axis]) for axis in sorted(axes)]
            elif self.nxsignal is not None:
                return [NXfield(np.arange(self.nxsignal.shape[i]),
                        name=f'Axis{i}') for i in range(self.nxsignal.ndim)]
            return None

    @nxaxes.setter
    def nxaxes(self, axes):
        if not is_iterable(axes):
            axes = [axes]
        axes_attr = []
        for axis in axes:
            if axis is None:
                axes_attr.append('.')
            elif isinstance(axis, NXfield):
                axes_attr.append(axis.nxname)
                if axis not in self:
                    self[axis.nxname] = axis
            elif isinstance(axis, str):
                axes_attr.append(axis)
            else:
                raise NeXusError("Axis values must be NXfields or strings")
        self.attrs['axes'] = axes_attr

    @property
    def nxerrors(self):
        """NXfield containing the signal errors."""
        signal = self.nxsignal
        errors = None
        if signal is None:
            raise NeXusError("No signal defined for NXdata group")
        else:
            if signal.nxname+'_errors' in self:
                errors = self[signal.nxname+'_errors']
            elif ('uncertainties' in signal.attrs and
                    signal.attrs['uncertainties'] in self):
                errors = self[signal.attrs['uncertainties']]
            elif 'errors' in self:
                errors = self['errors']
            if errors and errors.shape == signal.shape:
                return errors
        return None

    @nxerrors.setter
    def nxerrors(self, errors):
        signal = self.nxsignal
        if signal is None:
            raise NeXusError("No signal defined for NXdata group")
        else:
            if errors.shape != signal.shape:
                raise NeXusError("Error shape incompatible with the signal")
            name = signal.nxname+'_errors'
            self[name] = errors

    @property
    def nxweights(self):
        """NXfield containing the signal weights."""
        signal = self.nxsignal
        weights = None
        if signal is None:
            raise NeXusError("No signal defined for NXdata group")
        else:
            if signal.nxname+'_weights' in self:
                weights = self[signal.nxname+'_weights']
            elif ('weights' in signal.attrs and
                  signal.attrs['weights'] in self):
                weights = self[signal.attrs['weights']]
            elif 'weights' in self:
                weights = self['weights']
            if weights and weights.shape == signal.shape:
                return weights
        return None

    @nxweights.setter
    def nxweights(self, weights):
        signal = self.nxsignal
        if signal is None:
            raise NeXusError("No signal defined for NXdata group")
        else:
            if weights.shape != signal.shape:
                raise NeXusError("Weights shape incompatible with the signal")
            name = signal.nxname+'_weights'
            self[name] = weights

    @property
    def nxangles(self):
        """Attribute containing angles between the axes in degrees."""
        if 'angles' in self.attrs:
            try:
                return self.attrs['angles'].tolist()
            except AttributeError:
                return self.attrs['angles']
        else:
            return None

    @nxangles.setter
    def nxangles(self, angles):
        if self.ndim == 2:
            try:
                self.attrs['angles'] = float(angles)
            except TypeError:
                raise NeXusError("Specify a single number for 2D data")
        elif self.ndim == 3:
            try:
                if len(angles) == 3:
                    self.attrs['angles'] = [float(a) for a in angles]
                else:
                    raise NeXusError("Specify three numbers for 3D data")
            except TypeError:
                raise NeXusError("Specify three numbers for 3D data")
        else:
            raise NeXusError("Angles only supported for 2D and 3D data")

    @property
    def mask(self):
        """NXfield containing the signal mask if one exists.

        This is set to a value of None or np.ma.nomask to remove the mask.
        """
        signal = self.nxsignal
        if signal is not None:
            return signal.mask
        else:
            return None

    @mask.setter
    def mask(self, value):
        signal = self.nxsignal
        if signal is None:
            return
        if value is None:
            value = np.ma.nomask
        if value is np.ma.nomask and signal.mask is not None:
            signal.mask = np.ma.nomask
            if isinstance(signal.mask, NXfield):
                del self[signal.mask.nxname]
            if 'mask' in signal.attrs:
                del signal.attrs['mask']


class NXmonitor(NXdata):
    """NXmonitor group, a subclass of the NXdata class."""

    def __init__(self, signal=None, axes=None, *args, **kwargs):
        NXdata.__init__(self, signal=signal, axes=axes, *args, **kwargs)
        self._class = 'NXmonitor'
        if "name" not in kwargs:
            self._name = "monitor"


class NXlog(NXgroup):
    """NXlog group, a subclass of the NXgroup class."""

    def __init__(self, *args, **kwargs):
        self._class = 'NXlog'
        NXgroup.__init__(self, *args, **kwargs)

    def plot(self, **kwargs):
        """Plot the logged values against the elapsed time.

        Valid Matplotlib parameters, specifying markers, colors, etc, can be
        specified using the 'kwargs' dictionary.
        """
        title = NXfield(f"{self.nxname} Log")
        if 'start' in self['time'].attrs:
            title = title + ' - starting at ' + self['time'].attrs['start']
        NXdata(self['value'], self['time'], title=title).plot(**kwargs)


class NXprocess(NXgroup):
    """NXprocess group, a subclass of the NXgroup class."""

    def __init__(self, *args, **kwargs):
        self._class = 'NXprocess'
        NXgroup.__init__(self, *args, **kwargs)
        if "date" not in self:
            from datetime import datetime as dt
            self.date = dt.isoformat(dt.today())


class NXnote(NXgroup):
    """NXnote group, a subclass of the NXgroup class."""

    def __init__(self, *args, **kwargs):
        self._class = 'NXnote'
        NXgroup.__init__(self, **kwargs)
        for arg in args:
            if is_text(arg):
                if "description" not in self:
                    self.description = arg
                elif "data" not in self:
                    self.data = arg
            elif isinstance(arg, NXobject):
                setattr(self, arg.nxname, arg)
            else:
                raise NeXusError(
                    "Non-keyword arguments must be valid NXobjects")
        if "date" not in self:
            from datetime import datetime as dt
            self.date = dt.isoformat(dt.today())


# -------------------------------------------------------------------------
# Add remaining base classes as subclasses of NXgroup and append to __all__

for cls in nxclasses:
    if cls not in globals():
        globals()[cls] = _makeclass(cls)
    __all__.append(cls)


# -------------------------------------------------------------------------
def is_real_slice(idx):
    """True if the slice contains real values."""

    def is_real(x):
        if isinstance(x, slice):
            x = [x if x is not None else 0 for x in [x.start, x.stop, x.step]]
        x = np.array(x)
        return not (np.issubdtype(x.dtype, np.integer) or x.dtype == bool)

    if isinstance(idx, slice):
        return is_real(idx)
    elif is_iterable(idx):
        return any([is_real(i) for i in idx])
    else:
        return is_real(idx)


def convert_index(idx, axis):
    """Convert floating point limits to a valid array index.

    This is for one-dimensional axes only. If the index is a tuple of slices,
    i.e., for two or more dimensional data, the index is returned unchanged.

    Parameters
    ----------
    idx : slice
        Slice to be converted.
    axis : NXfield
        Axis used to define the indices of the float values.

    Returns
    -------
    slice
        Converted slice.
    """
    if is_real_slice(idx) and axis.ndim > 1:
        raise NeXusError(
            "NXfield must be one-dimensional for floating point slices")
    elif is_iterable(idx) and len(idx) > axis.ndim:
        raise NeXusError("Slice dimension incompatible with NXfield")
    if axis.size == 1:
        idx = 0
    elif isinstance(idx, slice) and not is_real_slice(idx):
        if idx.start is not None and idx.stop is not None:
            if idx.stop == idx.start or idx.stop == idx.start + 1:
                idx = idx.start
    elif isinstance(idx, slice):
        if isinstance(idx.start, NXfield) and isinstance(idx.stop, NXfield):
            idx = slice(idx.start.nxdata, idx.stop.nxdata, idx.step)
        if (idx.start is not None and idx.stop is not None and
            ((axis.reversed and idx.start < idx.stop) or
             (not axis.reversed and idx.start > idx.stop))):
            idx = slice(idx.stop, idx.start, idx.step)
        if idx.start is None:
            start = None
        else:
            start = axis.index(idx.start)
        if idx.stop is None:
            stop = None
        else:
            stop = axis.index(idx.stop, max=True) + 1
        if start is None or stop is None:
            idx = slice(start, stop, idx.step)
        elif stop <= start+1 or np.isclose(idx.start, idx.stop):
            idx = start
        else:
            idx = slice(start, stop, idx.step)
    elif (not isinstance(idx, numbers.Integral) and
          isinstance(idx, numbers.Real)):
        idx = axis.index(idx)
    return idx


def centers(axis, dimlen):
    """Return the centers of the axis bins.

    This works regardless if the axis contains bin boundaries or
    centers.

    Parameters
    ----------
    dimlen : int
        Size of the signal dimension. If this is one more than the axis
        size, it is assumed the axis contains bin boundaries.
    """
    ax = axis.astype(np.float64)
    if ax.shape[0] == dimlen+1:
        return (ax[:-1] + ax[1:])/2
    else:
        assert ax.shape[0] == dimlen
        return ax


def getcompression():
    """Return default compression filter."""
    return NX_COMPRESSION


def setcompression(value):
    """Set default compression filter."""
    global NX_COMPRESSION
    if value == 'None':
        value = None
    NX_COMPRESSION = value


nxgetcompression = getcompression
nxsetcompression = setcompression


def getencoding():
    """Return the default encoding for input strings (usually 'utf-8')."""
    return NX_ENCODING


def setencoding(value):
    """Set the default encoding for input strings (usually 'utf-8')."""
    global NX_ENCODING
    NX_ENCODING = value


nxgetencoding = getencoding
nxsetencoding = setencoding


def getlock():
    """Return the number of seconds before a lock acquisition times out.

    If the value is 0, file locking is disabled.

    Returns
    -------
    int
        Number of seconds before a lock acquisition times out.
    """
    return NX_LOCK


def setlock(value=10):
    """Initialize NeXus file locking.

    This creates a file with `.lock` appended to the NeXus file name.

    Parameters
    ----------
    value : int, optional
        Number of seconds before a lock acquisition times out, by default 10.
        If the value is set to 0, file locking is disabled.
    """
    global NX_LOCK
    try:
        NX_LOCK = int(value)
    except ValueError:
        raise NeXusError("Invalid value for file lock time")


nxgetlock = getlock
nxsetlock = setlock


<<<<<<< HEAD
def getlockdirectory():
    """Return the path to the lock directory.

    If the value is None, lock files are stored in the same directory as
    the file.

    Returns
    -------
    str
        Path to the lock directory.
    """
    return NX_LOCKDIRECTORY


def setlockdirectory(value):
    """Define a directory to store lock files.

    If the value is None, lock files are stored in the same directory as
    the file.

    Parameters
    ----------
    value : str, optional
        Path to the lock directory.
    """
    global NX_LOCKDIRECTORY
    NX_LOCKDIRECTORY = value


nxgetlockdirectory = getlockdirectory
nxsetlockdirectory = setlockdirectory
=======
def getlockexpiry():
    """Return the number of seconds before a file lock expires.

    If the value is 0, the file lock persists indefinitely.

    Returns
    -------
    int
        Number of seconds before a file lock expires.
    """
    return NX_LOCKEXPIRY


def setlockexpiry(value=28800):
    """Sets the lock file expiry.

    This creates a file with `.lock` appended to the NeXus file name.

    Parameters
    ----------
    value : int, optional
        Number of seconds before a lock file is considered stale,
        by default 8*3600. If the value is set to 0, the file lock
        persists indefinitely.
    """
    global NX_LOCKEXPIRY
    try:
        NX_LOCKEXPIRY = int(value)
    except ValueError:
        raise NeXusError("Invalid value for file lock expiry")


nxgetlockexpiry = getlockexpiry
nxsetlockexpiry = setlockexpiry
>>>>>>> 1641c692


def getmaxsize():
    """Return the default maximum size for arrays without using core memory."""
    return NX_MAXSIZE


def setmaxsize(value):
    """Set the default maximum size for arrays without using core memory."""
    global NX_MAXSIZE
    try:
        NX_MAXSIZE = int(value)
    except ValueError:
        raise NeXusError("Invalid value for maximum array size")


nxgetmaxsize = getmaxsize
nxsetmaxsize = setmaxsize


def getmemory():
    """Return the memory limit for data arrays (in MB)."""
    return NX_MEMORY


def setmemory(value):
    """Set the memory limit for data arrays (in MB)."""
    global NX_MEMORY
    try:
        NX_MEMORY = int(value)
    except ValueError:
        raise NeXusError("Invalid value for memory limit")


nxgetmemory = getmemory
nxsetmemory = setmemory


def getrecursive():
    """Return True if files are opened recursively by default.

    Returns
    -------
    bool
        True if files are to be opened recursively.
    """
    return bool(NX_RECURSIVE)


def setrecursive(value):
    """Set whether files are opened recursively by default.

    The default can be overridden by setting the 'recursive' keyword when
    opening a file.

    Parameters
    ----------
    value : bool
        True if files are to be opened recursively by default.
    """
    global NX_RECURSIVE
    if value in [True, 'True', 'true', 'Yes', 'yes', 'Y', 'y', 1]:
        value = True
    else:
        value = False
    try:
        NX_RECURSIVE = value
    except ValueError:
        raise NeXusError("Invalid value for setting default recursion.")


nxgetrecursive = getrecursive
nxsetrecursive = setrecursive


# File level operations
def load(filename, mode='r', recursive=None, **kwargs):
    """Open or create a NeXus file and load its tree.

    Notes
    -----
    This is aliased to `nxload` to avoid name clashes with other packages,
    such as NumPy. `nxload` is the version included in wild card imports.

    Parameters
    ----------
    filename : str
        Name of the file to be opened or created.
    mode : {'r', 'rw', 'r+', 'w', 'a'}, optional
        File mode, by default 'r'
    recursive : bool, optional
        If True, the file tree is loaded recursively, by default True.
        If False, only the entries in the root group are read. Other group
        entries will be read automatically when they are referenced.

    Returns
    -------
    NXroot
        NXroot object containing the NeXus tree.
    """
    if recursive is None:
        recursive = NX_RECURSIVE
    with NXFile(filename, mode, recursive=recursive, **kwargs) as f:
        root = f.readfile()
    return root


nxload = nxopen = load


def save(filename, group, mode='w', **kwargs):
    """Write a NeXus file from a tree of NeXus objects.

    Parameters
    ----------
    filename : str
        Name of the file to be saved.
    group : NXgroup
        Group containing the tree to be saved.
    mode : {'w', 'w-', 'a'}, optional
        Mode to be used opening the file, by default 'w'.
    """
    if group.nxclass == 'NXroot':
        root = group
    elif group.nxclass == 'NXentry':
        root = NXroot(group)
    else:
        root = NXroot(NXentry(group))
    with NXFile(filename, mode, **kwargs) as f:
        f.writefile(root)
        f.close()


nxsave = save


def duplicate(input_file, output_file, mode='w-', **kwargs):
    """Duplicate an existing NeXus file.

    Parameters
    ----------
    input_file : str
        Name of file to be copied.
    output_file : str
        Name of the new file.
    mode : {'w', 'w-', 'a'}, optional
        Mode to be used in opening the new file, by default 'w-'.
    """
    with NXFile(input_file, 'r') as input, NXFile(output_file, mode) as output:
        output.copyfile(input, **kwargs)


nxduplicate = duplicate


def directory(filename, short=False):
    """Print the contents of the named NeXus file.

    Parameters
    ----------
    filename : str
        Name of the file to be read.
    short : bool, optional
        True if only a short tree is to be printed, by default False
    """
    root = load(filename)
    if short:
        print(root.short_tree)
    else:
        print(root.tree)


nxdir = directory


def consolidate(files, data_path, scan_path=None):
    """Create NXdata using a virtual field to combine multiple files.

    Parameters
    ----------
    files : list of str or NXroot
        List of files to be consolidated. If a scan variable is defined,
        the files are sorted by its values.
    data : str or NXdata
        Path to the NXdata group to be consolidated. If the argument is
        a NXdata group, its path within the NeXus file is used.
    scan : str or NXfield, optional
        Path to the scan variable in each file, by default None. If the
        argument is a NXfield, its path within the NeXus file is used.
        If not specified, the scan is constructed from file indices.
    """

    if isinstance(files[0], str):
        files = [nxload(f) for f in files]
    if isinstance(data_path, NXdata):
        data_path = data_path.nxpath
    if scan_path:
        if isinstance(scan_path, NXfield):
            scan_path = scan_path.nxpath
        scan_files = [f for f in files if data_path in f and scan_path in f
                      and f[data_path].nxsignal.exists()]
    else:
        scan_files = [f for f in files if data_path in f
                      and f[data_path].nxsignal.exists()]
    scan_file = scan_files[0]
    if scan_path:
        scan_values = [f[scan_path] for f in scan_files]
        scan_values, scan_files = list(
            zip(*(sorted(zip(scan_values, scan_files)))))
        scan_axis = NXfield(scan_values, name=scan_file[scan_path].nxname)
        if 'long_name' in scan_file[scan_path].attrs:
            scan_axis.attrs['long_name'] = (
                scan_file[scan_path].attrs['long_name'])
        if 'units' in scan_file[scan_path].attrs:
            scan_axis.attrs['units'] = scan_file[scan_path].attrs['units']
    else:
        scan_axis = NXfield(range(len(scan_files)), name='file_index',
                            long_name='File Index')
    signal = scan_file[data_path].nxsignal
    axes = scan_file[data_path].nxaxes
    sources = [f[signal.nxpath].nxfilename for f in scan_files]
    scan_field = NXvirtualfield(signal, sources, name=signal.nxname)
    scan_data = NXdata(scan_field, [scan_axis] + axes,
                       name=scan_file[data_path].nxname)
    scan_data.title = data_path
    return scan_data


nxconsolidate = consolidate


def demo(argv):
    """Process a list of command line commands.

    Parameters
    ----------
    argv : list of str
        List of commands.
    """
    if len(argv) > 1:
        op = argv[1]
    else:
        op = 'help'
    if op == 'ls':
        for f in argv[2:]:
            dir(f)
    elif op == 'copy' and len(argv) == 4:
        tree = load(argv[2])
        save(argv[3], tree)
    elif op == 'plot' and len(argv) == 4:
        tree = load(argv[2])
        for entry in argv[3].split('.'):
            tree = getattr(tree, entry)
        tree.plot()
        tree._plotter.show()

    else:
        usage = f"""
    usage: {argv[0]} cmd [args]
    copy fromfile.nxs tofile.nxs
    ls *.nxs
    plot file.nxs entry.data
        """
        print(usage)


nxdemo = demo


if __name__ == "__main__":
    import sys
    nxdemo(sys.argv)<|MERGE_RESOLUTION|>--- conflicted
+++ resolved
@@ -189,13 +189,9 @@
            'NXvirtualfield', 'NXlink', 'NXlinkfield', 'NXlinkgroup',
            'NeXusError',
            'nxgetcompression', 'nxsetcompression',
-<<<<<<< HEAD
            'nxgetencoding', 'nxsetencoding', 'nxgetlock', 'nxsetlock',
            'nxgetlockdirectory', 'nxsetlockdirectory',
-=======
-           'nxgetencoding', 'nxsetencoding',
-           'nxgetlock', 'nxsetlock', 'nxgetlockexpiry', 'nxsetlockexpiry',
->>>>>>> 1641c692
+           'nxgetlockexpiry', 'nxsetlockexpiry',
            'nxgetmaxsize', 'nxsetmaxsize', 'nxgetmemory', 'nxsetmemory',
            'nxgetrecursive', 'nxsetrecursive',
            'nxclasses', 'nxload', 'nxopen', 'nxsave', 'nxduplicate', 'nxdir',
@@ -221,11 +217,8 @@
 NX_COMPRESSION = 'gzip'
 NX_ENCODING = 'utf-8'
 NX_LOCK = 0
-<<<<<<< HEAD
+NX_LOCKEXPIRY = 8 * 3600
 NX_LOCKDIRECTORY = None
-=======
-NX_LOCKEXPIRY = 8 * 3600
->>>>>>> 1641c692
 NX_MAXSIZE = 10000
 NX_MEMORY = 2000  # Memory in MB
 NX_RECURSIVE = False
@@ -599,12 +592,8 @@
     def lock_file(self):
         """Return the name of the file used to establish the lock."""
         if self._lock is None:
-<<<<<<< HEAD
-            self._lock = NXLock(self._filename)
-=======
             self._lock = NXLock(self._filename, timeout=NX_LOCK,
                                 expiry=NX_LOCKEXPIRY)
->>>>>>> 1641c692
         return self._lock.lock_file
 
     def acquire_lock(self, timeout=None):
@@ -7302,39 +7291,6 @@
 nxsetlock = setlock
 
 
-<<<<<<< HEAD
-def getlockdirectory():
-    """Return the path to the lock directory.
-
-    If the value is None, lock files are stored in the same directory as
-    the file.
-
-    Returns
-    -------
-    str
-        Path to the lock directory.
-    """
-    return NX_LOCKDIRECTORY
-
-
-def setlockdirectory(value):
-    """Define a directory to store lock files.
-
-    If the value is None, lock files are stored in the same directory as
-    the file.
-
-    Parameters
-    ----------
-    value : str, optional
-        Path to the lock directory.
-    """
-    global NX_LOCKDIRECTORY
-    NX_LOCKDIRECTORY = value
-
-
-nxgetlockdirectory = getlockdirectory
-nxsetlockdirectory = setlockdirectory
-=======
 def getlockexpiry():
     """Return the number of seconds before a file lock expires.
 
@@ -7369,7 +7325,39 @@
 
 nxgetlockexpiry = getlockexpiry
 nxsetlockexpiry = setlockexpiry
->>>>>>> 1641c692
+
+
+def getlockdirectory():
+    """Return the path to the lock directory.
+
+    If the value is None, lock files are stored in the same directory as
+    the file.
+
+    Returns
+    -------
+    str
+        Path to the lock directory.
+    """
+    return NX_LOCKDIRECTORY
+
+
+def setlockdirectory(value):
+    """Define a directory to store lock files.
+
+    If the value is None, lock files are stored in the same directory as
+    the file.
+
+    Parameters
+    ----------
+    value : str, optional
+        Path to the lock directory.
+    """
+    global NX_LOCKDIRECTORY
+    NX_LOCKDIRECTORY = value
+
+
+nxgetlockdirectory = getlockdirectory
+nxsetlockdirectory = setlockdirectory
 
 
 def getmaxsize():
