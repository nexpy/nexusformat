--- conflicted
+++ resolved
@@ -448,14 +448,9 @@
             try:
                 self._file = self.h5.File(self._filename, mode, **kwargs)
                 self._file.close()
-<<<<<<< HEAD
-            except Exception as error:
-                raise NeXusError(f"'{self._filename}' cannot be opened by h5py")
-=======
             except Exception:
                 raise NeXusError("'%s' cannot be opened by h5py" 
                                  % self._filename)
->>>>>>> 79bc5c87
             self._mode = 'rw'
         else:
             if mode == 'rw' or mode == 'r+':
@@ -5056,13 +5051,8 @@
         """
         try:
             return getattr(self.nxlink, name)
-<<<<<<< HEAD
-        except Exception as error:
-            raise NeXusError(f"Cannot resolve the link to '{self._target}'")
-=======
         except Exception:
             raise NeXusError("Cannot resolve the link to '%s'" % self._target)
->>>>>>> 79bc5c87
 
     def __setattr__(self, name, value):
         """Set an attribute of the link target.
@@ -5195,15 +5185,9 @@
             item._filename = self.nxfilename
             item._mode = 'r'
             return item
-<<<<<<< HEAD
-        except Exception as error:
-            raise NeXusError(
-                f"Cannot read the external link to '{self._filename}'")
-=======
         except Exception:
             raise NeXusError("Cannot read the external link to '%s'" 
                              % self._filename)
->>>>>>> 79bc5c87
 
     def is_external(self):
         if self.nxroot is self and self._filename:
